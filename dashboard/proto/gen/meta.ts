/* eslint-disable */
import { MetaBackupManifestId } from "./backup_service";
import { Database, Function, Index, Schema, Sink, Source, Table, View } from "./catalog";
import {
  HostAddress,
  ParallelUnit,
  ParallelUnitMapping,
  Status,
  WorkerNode,
  WorkerType,
  workerTypeFromJSON,
  workerTypeToJSON,
} from "./common";
import { HummockSnapshot, HummockVersion, HummockVersionDeltas } from "./hummock";
import { ConnectorSplits } from "./source";
import { Dispatcher, StreamActor, StreamEnvironment, StreamNode } from "./stream_plan";
import { UserInfo } from "./user";

export const protobufPackage = "meta";

export const SubscribeType = {
  UNSPECIFIED: "UNSPECIFIED",
  FRONTEND: "FRONTEND",
  HUMMOCK: "HUMMOCK",
  COMPACTOR: "COMPACTOR",
  UNRECOGNIZED: "UNRECOGNIZED",
} as const;

export type SubscribeType = typeof SubscribeType[keyof typeof SubscribeType];

export function subscribeTypeFromJSON(object: any): SubscribeType {
  switch (object) {
    case 0:
    case "UNSPECIFIED":
      return SubscribeType.UNSPECIFIED;
    case 1:
    case "FRONTEND":
      return SubscribeType.FRONTEND;
    case 2:
    case "HUMMOCK":
      return SubscribeType.HUMMOCK;
    case 3:
    case "COMPACTOR":
      return SubscribeType.COMPACTOR;
    case -1:
    case "UNRECOGNIZED":
    default:
      return SubscribeType.UNRECOGNIZED;
  }
}

export function subscribeTypeToJSON(object: SubscribeType): string {
  switch (object) {
    case SubscribeType.UNSPECIFIED:
      return "UNSPECIFIED";
    case SubscribeType.FRONTEND:
      return "FRONTEND";
    case SubscribeType.HUMMOCK:
      return "HUMMOCK";
    case SubscribeType.COMPACTOR:
      return "COMPACTOR";
    case SubscribeType.UNRECOGNIZED:
    default:
      return "UNRECOGNIZED";
  }
}

export interface TelemetryInfoRequest {
}

export interface TelemetryInfoResponse {
  trackingId: string;
  telemetryEnabled: boolean;
  /** set true if all nodes should kill its telemetry reporting */
  shouldKillTelemetry: boolean;
}

export interface HeartbeatRequest {
  nodeId: number;
  /** Lightweight info piggybacked by heartbeat request. */
  info: HeartbeatRequest_ExtraInfo[];
}

export interface HeartbeatRequest_ExtraInfo {
  info?: { $case: "hummockGcWatermark"; hummockGcWatermark: number };
}

export interface HeartbeatResponse {
  status: Status | undefined;
}

/** Fragments of a Streaming Job */
export interface TableFragments {
  tableId: number;
  state: TableFragments_State;
  fragments: { [key: number]: TableFragments_Fragment };
  actorStatus: { [key: number]: TableFragments_ActorStatus };
  actorSplits: { [key: number]: ConnectorSplits };
  env: StreamEnvironment | undefined;
}

/** The state of the fragments of this table */
export const TableFragments_State = {
  UNSPECIFIED: "UNSPECIFIED",
  /** INITIAL - The streaming job is initial. */
  INITIAL: "INITIAL",
  /** CREATING - The streaming job is creating. */
  CREATING: "CREATING",
  /** CREATED - The streaming job has been created. */
  CREATED: "CREATED",
  UNRECOGNIZED: "UNRECOGNIZED",
} as const;

export type TableFragments_State = typeof TableFragments_State[keyof typeof TableFragments_State];

export function tableFragments_StateFromJSON(object: any): TableFragments_State {
  switch (object) {
    case 0:
    case "UNSPECIFIED":
      return TableFragments_State.UNSPECIFIED;
    case 1:
    case "INITIAL":
      return TableFragments_State.INITIAL;
    case 2:
    case "CREATING":
      return TableFragments_State.CREATING;
    case 3:
    case "CREATED":
      return TableFragments_State.CREATED;
    case -1:
    case "UNRECOGNIZED":
    default:
      return TableFragments_State.UNRECOGNIZED;
  }
}

export function tableFragments_StateToJSON(object: TableFragments_State): string {
  switch (object) {
    case TableFragments_State.UNSPECIFIED:
      return "UNSPECIFIED";
    case TableFragments_State.INITIAL:
      return "INITIAL";
    case TableFragments_State.CREATING:
      return "CREATING";
    case TableFragments_State.CREATED:
      return "CREATED";
    case TableFragments_State.UNRECOGNIZED:
    default:
      return "UNRECOGNIZED";
  }
}

/** Runtime information of an actor */
export interface TableFragments_ActorStatus {
  /** Current on which parallel unit */
  parallelUnit:
    | ParallelUnit
    | undefined;
  /** Current state */
  state: TableFragments_ActorStatus_ActorState;
}

/** Current state of actor */
export const TableFragments_ActorStatus_ActorState = {
  UNSPECIFIED: "UNSPECIFIED",
  /** INACTIVE - Initial state after creation */
  INACTIVE: "INACTIVE",
  /** RUNNING - Running normally */
  RUNNING: "RUNNING",
  UNRECOGNIZED: "UNRECOGNIZED",
} as const;

export type TableFragments_ActorStatus_ActorState =
  typeof TableFragments_ActorStatus_ActorState[keyof typeof TableFragments_ActorStatus_ActorState];

export function tableFragments_ActorStatus_ActorStateFromJSON(object: any): TableFragments_ActorStatus_ActorState {
  switch (object) {
    case 0:
    case "UNSPECIFIED":
      return TableFragments_ActorStatus_ActorState.UNSPECIFIED;
    case 1:
    case "INACTIVE":
      return TableFragments_ActorStatus_ActorState.INACTIVE;
    case 2:
    case "RUNNING":
      return TableFragments_ActorStatus_ActorState.RUNNING;
    case -1:
    case "UNRECOGNIZED":
    default:
      return TableFragments_ActorStatus_ActorState.UNRECOGNIZED;
  }
}

export function tableFragments_ActorStatus_ActorStateToJSON(object: TableFragments_ActorStatus_ActorState): string {
  switch (object) {
    case TableFragments_ActorStatus_ActorState.UNSPECIFIED:
      return "UNSPECIFIED";
    case TableFragments_ActorStatus_ActorState.INACTIVE:
      return "INACTIVE";
    case TableFragments_ActorStatus_ActorState.RUNNING:
      return "RUNNING";
    case TableFragments_ActorStatus_ActorState.UNRECOGNIZED:
    default:
      return "UNRECOGNIZED";
  }
}

export interface TableFragments_Fragment {
  fragmentId: number;
  /** Bitwise-OR of FragmentTypeFlags */
  fragmentTypeMask: number;
  distributionType: TableFragments_Fragment_FragmentDistributionType;
  actors: StreamActor[];
  /**
   * Vnode mapping (which should be set in upstream dispatcher) of the fragment.
   * This field is always set to `Some`. For singleton, the parallel unit for all vnodes will be the same.
   */
  vnodeMapping: ParallelUnitMapping | undefined;
  stateTableIds: number[];
  /**
   * Note that this can be derived backwards from the upstream actors of the Actor held by the Fragment,
   * but in some scenarios (e.g. Scaling) it will lead to a lot of duplicate code,
   * so we pre-generate and store it here, this member will only be initialized when creating the Fragment
   * and modified when creating the mv-on-mv
   */
  upstreamFragmentIds: number[];
}

export const TableFragments_Fragment_FragmentDistributionType = {
  UNSPECIFIED: "UNSPECIFIED",
  SINGLE: "SINGLE",
  HASH: "HASH",
  UNRECOGNIZED: "UNRECOGNIZED",
} as const;

export type TableFragments_Fragment_FragmentDistributionType =
  typeof TableFragments_Fragment_FragmentDistributionType[
    keyof typeof TableFragments_Fragment_FragmentDistributionType
  ];

export function tableFragments_Fragment_FragmentDistributionTypeFromJSON(
  object: any,
): TableFragments_Fragment_FragmentDistributionType {
  switch (object) {
    case 0:
    case "UNSPECIFIED":
      return TableFragments_Fragment_FragmentDistributionType.UNSPECIFIED;
    case 1:
    case "SINGLE":
      return TableFragments_Fragment_FragmentDistributionType.SINGLE;
    case 2:
    case "HASH":
      return TableFragments_Fragment_FragmentDistributionType.HASH;
    case -1:
    case "UNRECOGNIZED":
    default:
      return TableFragments_Fragment_FragmentDistributionType.UNRECOGNIZED;
  }
}

export function tableFragments_Fragment_FragmentDistributionTypeToJSON(
  object: TableFragments_Fragment_FragmentDistributionType,
): string {
  switch (object) {
    case TableFragments_Fragment_FragmentDistributionType.UNSPECIFIED:
      return "UNSPECIFIED";
    case TableFragments_Fragment_FragmentDistributionType.SINGLE:
      return "SINGLE";
    case TableFragments_Fragment_FragmentDistributionType.HASH:
      return "HASH";
    case TableFragments_Fragment_FragmentDistributionType.UNRECOGNIZED:
    default:
      return "UNRECOGNIZED";
  }
}

export interface TableFragments_FragmentsEntry {
  key: number;
  value: TableFragments_Fragment | undefined;
}

export interface TableFragments_ActorStatusEntry {
  key: number;
  value: TableFragments_ActorStatus | undefined;
}

export interface TableFragments_ActorSplitsEntry {
  key: number;
  value: ConnectorSplits | undefined;
}

/** / Parallel unit mapping with fragment id, used for notification. */
export interface FragmentParallelUnitMapping {
  fragmentId: number;
  mapping: ParallelUnitMapping | undefined;
}

/** TODO: remove this when dashboard refactored. */
export interface ActorLocation {
  node: WorkerNode | undefined;
  actors: StreamActor[];
}

export interface FlushRequest {
  checkpoint: boolean;
}

export interface FlushResponse {
  status: Status | undefined;
  snapshot: HummockSnapshot | undefined;
}

export interface CreatingJobInfo {
  databaseId: number;
  schemaId: number;
  name: string;
}

export interface CancelCreatingJobsRequest {
  infos: CreatingJobInfo[];
}

export interface CancelCreatingJobsResponse {
  status: Status | undefined;
}

export interface ListTableFragmentsRequest {
  tableIds: number[];
}

export interface ListTableFragmentsResponse {
  tableFragments: { [key: number]: ListTableFragmentsResponse_TableFragmentInfo };
}

export interface ListTableFragmentsResponse_ActorInfo {
  id: number;
  node: StreamNode | undefined;
  dispatcher: Dispatcher[];
}

export interface ListTableFragmentsResponse_FragmentInfo {
  id: number;
  actors: ListTableFragmentsResponse_ActorInfo[];
}

export interface ListTableFragmentsResponse_TableFragmentInfo {
  fragments: ListTableFragmentsResponse_FragmentInfo[];
  env: StreamEnvironment | undefined;
}

export interface ListTableFragmentsResponse_TableFragmentsEntry {
  key: number;
  value: ListTableFragmentsResponse_TableFragmentInfo | undefined;
}

export interface AddWorkerNodeRequest {
  workerType: WorkerType;
  host: HostAddress | undefined;
  workerNodeParallelism: number;
}

export interface AddWorkerNodeResponse {
  status: Status | undefined;
  node: WorkerNode | undefined;
}

export interface ActivateWorkerNodeRequest {
  host: HostAddress | undefined;
}

export interface ActivateWorkerNodeResponse {
  status: Status | undefined;
}

export interface DeleteWorkerNodeRequest {
  host: HostAddress | undefined;
}

export interface DeleteWorkerNodeResponse {
  status: Status | undefined;
}

export interface ListAllNodesRequest {
  workerType: WorkerType;
  /** Whether to include nodes still starting */
  includeStartingNodes: boolean;
}

export interface ListAllNodesResponse {
  status: Status | undefined;
  nodes: WorkerNode[];
}

/** Below for notification service. */
export interface SubscribeRequest {
  subscribeType: SubscribeType;
  host: HostAddress | undefined;
  workerId: number;
}

export interface MetaSnapshot {
  databases: Database[];
  schemas: Schema[];
  sources: Source[];
  sinks: Sink[];
  tables: Table[];
  indexes: Index[];
  views: View[];
  functions: Function[];
  users: UserInfo[];
  parallelUnitMappings: FragmentParallelUnitMapping[];
  nodes: WorkerNode[];
  hummockSnapshot: HummockSnapshot | undefined;
  hummockVersion: HummockVersion | undefined;
  version: MetaSnapshot_SnapshotVersion | undefined;
  metaBackupManifestId: MetaBackupManifestId | undefined;
}

export interface MetaSnapshot_SnapshotVersion {
  catalogVersion: number;
  parallelUnitMappingVersion: number;
  workerNodeVersion: number;
}

export interface SubscribeResponse {
  status: Status | undefined;
  operation: SubscribeResponse_Operation;
  version: number;
  info?:
    | { $case: "database"; database: Database }
    | { $case: "schema"; schema: Schema }
    | { $case: "table"; table: Table }
    | { $case: "source"; source: Source }
    | { $case: "sink"; sink: Sink }
    | { $case: "index"; index: Index }
    | { $case: "view"; view: View }
    | { $case: "function"; function: Function }
    | { $case: "user"; user: UserInfo }
    | { $case: "parallelUnitMapping"; parallelUnitMapping: FragmentParallelUnitMapping }
    | { $case: "node"; node: WorkerNode }
    | { $case: "hummockSnapshot"; hummockSnapshot: HummockSnapshot }
    | { $case: "hummockVersionDeltas"; hummockVersionDeltas: HummockVersionDeltas }
    | { $case: "snapshot"; snapshot: MetaSnapshot }
    | { $case: "metaBackupManifestId"; metaBackupManifestId: MetaBackupManifestId };
}

export const SubscribeResponse_Operation = {
  UNSPECIFIED: "UNSPECIFIED",
  ADD: "ADD",
  DELETE: "DELETE",
  UPDATE: "UPDATE",
  SNAPSHOT: "SNAPSHOT",
  UNRECOGNIZED: "UNRECOGNIZED",
} as const;

export type SubscribeResponse_Operation = typeof SubscribeResponse_Operation[keyof typeof SubscribeResponse_Operation];

export function subscribeResponse_OperationFromJSON(object: any): SubscribeResponse_Operation {
  switch (object) {
    case 0:
    case "UNSPECIFIED":
      return SubscribeResponse_Operation.UNSPECIFIED;
    case 1:
    case "ADD":
      return SubscribeResponse_Operation.ADD;
    case 2:
    case "DELETE":
      return SubscribeResponse_Operation.DELETE;
    case 3:
    case "UPDATE":
      return SubscribeResponse_Operation.UPDATE;
    case 4:
    case "SNAPSHOT":
      return SubscribeResponse_Operation.SNAPSHOT;
    case -1:
    case "UNRECOGNIZED":
    default:
      return SubscribeResponse_Operation.UNRECOGNIZED;
  }
}

export function subscribeResponse_OperationToJSON(object: SubscribeResponse_Operation): string {
  switch (object) {
    case SubscribeResponse_Operation.UNSPECIFIED:
      return "UNSPECIFIED";
    case SubscribeResponse_Operation.ADD:
      return "ADD";
    case SubscribeResponse_Operation.DELETE:
      return "DELETE";
    case SubscribeResponse_Operation.UPDATE:
      return "UPDATE";
    case SubscribeResponse_Operation.SNAPSHOT:
      return "SNAPSHOT";
    case SubscribeResponse_Operation.UNRECOGNIZED:
    default:
      return "UNRECOGNIZED";
  }
}

export interface PauseRequest {
}

export interface PauseResponse {
}

export interface ResumeRequest {
}

export interface ResumeResponse {
}

export interface GetClusterInfoRequest {
}

export interface GetClusterInfoResponse {
  workerNodes: WorkerNode[];
  tableFragments: TableFragments[];
  actorSplits: { [key: number]: ConnectorSplits };
  sourceInfos: { [key: number]: Source };
}

export interface GetClusterInfoResponse_ActorSplitsEntry {
  key: number;
  value: ConnectorSplits | undefined;
}

export interface GetClusterInfoResponse_SourceInfosEntry {
  key: number;
  value: Source | undefined;
}

export interface RescheduleRequest {
  /** reschedule plan for each fragment */
  reschedules: { [key: number]: RescheduleRequest_Reschedule };
}

export interface RescheduleRequest_Reschedule {
  addedParallelUnits: number[];
  removedParallelUnits: number[];
}

export interface RescheduleRequest_ReschedulesEntry {
  key: number;
  value: RescheduleRequest_Reschedule | undefined;
}

export interface RescheduleResponse {
  success: boolean;
}

export interface MembersRequest {
}

export interface MetaMember {
  address: HostAddress | undefined;
  isLeader: boolean;
}

export interface MembersResponse {
  members: MetaMember[];
}

/**
 * The schema for persisted system parameters.
 * Note on backward compatibility:
 * - Do not remove deprecated fields.
 * - To rename, change the type or semantic of a field, introduce a new field postfixed by the version.
 */
export interface SystemParams {
  barrierIntervalMs?: number | undefined;
  checkpointFrequency?: number | undefined;
  sstableSizeMb?: number | undefined;
  blockSizeKb?: number | undefined;
  bloomFalsePositive?: number | undefined;
  stateStore?: string | undefined;
  dataDirectory?: string | undefined;
  backupStorageUrl?: string | undefined;
  backupStorageDirectory?: string | undefined;
}

export interface GetSystemParamsRequest {
}

export interface GetSystemParamsResponse {
  params: SystemParams | undefined;
}

<<<<<<< HEAD
function createBaseTelemetryInfoRequest(): TelemetryInfoRequest {
  return {};
}

export const TelemetryInfoRequest = {
  fromJSON(_: any): TelemetryInfoRequest {
    return {};
  },

  toJSON(_: TelemetryInfoRequest): unknown {
    const obj: any = {};
    return obj;
  },

  fromPartial<I extends Exact<DeepPartial<TelemetryInfoRequest>, I>>(_: I): TelemetryInfoRequest {
    const message = createBaseTelemetryInfoRequest();
    return message;
  },
};

function createBaseTelemetryInfoResponse(): TelemetryInfoResponse {
  return { trackingId: "", telemetryEnabled: false, shouldKillTelemetry: false };
}

export const TelemetryInfoResponse = {
  fromJSON(object: any): TelemetryInfoResponse {
    return {
      trackingId: isSet(object.trackingId) ? String(object.trackingId) : "",
      telemetryEnabled: isSet(object.telemetryEnabled) ? Boolean(object.telemetryEnabled) : false,
      shouldKillTelemetry: isSet(object.shouldKillTelemetry) ? Boolean(object.shouldKillTelemetry) : false,
    };
  },

  toJSON(message: TelemetryInfoResponse): unknown {
    const obj: any = {};
    message.trackingId !== undefined && (obj.trackingId = message.trackingId);
    message.telemetryEnabled !== undefined && (obj.telemetryEnabled = message.telemetryEnabled);
    message.shouldKillTelemetry !== undefined && (obj.shouldKillTelemetry = message.shouldKillTelemetry);
    return obj;
  },

  fromPartial<I extends Exact<DeepPartial<TelemetryInfoResponse>, I>>(object: I): TelemetryInfoResponse {
    const message = createBaseTelemetryInfoResponse();
    message.trackingId = object.trackingId ?? "";
    message.telemetryEnabled = object.telemetryEnabled ?? false;
    message.shouldKillTelemetry = object.shouldKillTelemetry ?? false;
    return message;
  },
};

=======
export interface SetSystemParamRequest {
  param: string;
  /** None means set to default value. */
  value?: string | undefined;
}

export interface SetSystemParamResponse {
}

>>>>>>> b640cbdd
function createBaseHeartbeatRequest(): HeartbeatRequest {
  return { nodeId: 0, info: [] };
}

export const HeartbeatRequest = {
  fromJSON(object: any): HeartbeatRequest {
    return {
      nodeId: isSet(object.nodeId) ? Number(object.nodeId) : 0,
      info: Array.isArray(object?.info) ? object.info.map((e: any) => HeartbeatRequest_ExtraInfo.fromJSON(e)) : [],
    };
  },

  toJSON(message: HeartbeatRequest): unknown {
    const obj: any = {};
    message.nodeId !== undefined && (obj.nodeId = Math.round(message.nodeId));
    if (message.info) {
      obj.info = message.info.map((e) => e ? HeartbeatRequest_ExtraInfo.toJSON(e) : undefined);
    } else {
      obj.info = [];
    }
    return obj;
  },

  fromPartial<I extends Exact<DeepPartial<HeartbeatRequest>, I>>(object: I): HeartbeatRequest {
    const message = createBaseHeartbeatRequest();
    message.nodeId = object.nodeId ?? 0;
    message.info = object.info?.map((e) => HeartbeatRequest_ExtraInfo.fromPartial(e)) || [];
    return message;
  },
};

function createBaseHeartbeatRequest_ExtraInfo(): HeartbeatRequest_ExtraInfo {
  return { info: undefined };
}

export const HeartbeatRequest_ExtraInfo = {
  fromJSON(object: any): HeartbeatRequest_ExtraInfo {
    return {
      info: isSet(object.hummockGcWatermark)
        ? { $case: "hummockGcWatermark", hummockGcWatermark: Number(object.hummockGcWatermark) }
        : undefined,
    };
  },

  toJSON(message: HeartbeatRequest_ExtraInfo): unknown {
    const obj: any = {};
    message.info?.$case === "hummockGcWatermark" &&
      (obj.hummockGcWatermark = Math.round(message.info?.hummockGcWatermark));
    return obj;
  },

  fromPartial<I extends Exact<DeepPartial<HeartbeatRequest_ExtraInfo>, I>>(object: I): HeartbeatRequest_ExtraInfo {
    const message = createBaseHeartbeatRequest_ExtraInfo();
    if (
      object.info?.$case === "hummockGcWatermark" &&
      object.info?.hummockGcWatermark !== undefined &&
      object.info?.hummockGcWatermark !== null
    ) {
      message.info = { $case: "hummockGcWatermark", hummockGcWatermark: object.info.hummockGcWatermark };
    }
    return message;
  },
};

function createBaseHeartbeatResponse(): HeartbeatResponse {
  return { status: undefined };
}

export const HeartbeatResponse = {
  fromJSON(object: any): HeartbeatResponse {
    return { status: isSet(object.status) ? Status.fromJSON(object.status) : undefined };
  },

  toJSON(message: HeartbeatResponse): unknown {
    const obj: any = {};
    message.status !== undefined && (obj.status = message.status ? Status.toJSON(message.status) : undefined);
    return obj;
  },

  fromPartial<I extends Exact<DeepPartial<HeartbeatResponse>, I>>(object: I): HeartbeatResponse {
    const message = createBaseHeartbeatResponse();
    message.status = (object.status !== undefined && object.status !== null)
      ? Status.fromPartial(object.status)
      : undefined;
    return message;
  },
};

function createBaseTableFragments(): TableFragments {
  return {
    tableId: 0,
    state: TableFragments_State.UNSPECIFIED,
    fragments: {},
    actorStatus: {},
    actorSplits: {},
    env: undefined,
  };
}

export const TableFragments = {
  fromJSON(object: any): TableFragments {
    return {
      tableId: isSet(object.tableId) ? Number(object.tableId) : 0,
      state: isSet(object.state) ? tableFragments_StateFromJSON(object.state) : TableFragments_State.UNSPECIFIED,
      fragments: isObject(object.fragments)
        ? Object.entries(object.fragments).reduce<{ [key: number]: TableFragments_Fragment }>((acc, [key, value]) => {
          acc[Number(key)] = TableFragments_Fragment.fromJSON(value);
          return acc;
        }, {})
        : {},
      actorStatus: isObject(object.actorStatus)
        ? Object.entries(object.actorStatus).reduce<{ [key: number]: TableFragments_ActorStatus }>(
          (acc, [key, value]) => {
            acc[Number(key)] = TableFragments_ActorStatus.fromJSON(value);
            return acc;
          },
          {},
        )
        : {},
      actorSplits: isObject(object.actorSplits)
        ? Object.entries(object.actorSplits).reduce<{ [key: number]: ConnectorSplits }>((acc, [key, value]) => {
          acc[Number(key)] = ConnectorSplits.fromJSON(value);
          return acc;
        }, {})
        : {},
      env: isSet(object.env) ? StreamEnvironment.fromJSON(object.env) : undefined,
    };
  },

  toJSON(message: TableFragments): unknown {
    const obj: any = {};
    message.tableId !== undefined && (obj.tableId = Math.round(message.tableId));
    message.state !== undefined && (obj.state = tableFragments_StateToJSON(message.state));
    obj.fragments = {};
    if (message.fragments) {
      Object.entries(message.fragments).forEach(([k, v]) => {
        obj.fragments[k] = TableFragments_Fragment.toJSON(v);
      });
    }
    obj.actorStatus = {};
    if (message.actorStatus) {
      Object.entries(message.actorStatus).forEach(([k, v]) => {
        obj.actorStatus[k] = TableFragments_ActorStatus.toJSON(v);
      });
    }
    obj.actorSplits = {};
    if (message.actorSplits) {
      Object.entries(message.actorSplits).forEach(([k, v]) => {
        obj.actorSplits[k] = ConnectorSplits.toJSON(v);
      });
    }
    message.env !== undefined && (obj.env = message.env ? StreamEnvironment.toJSON(message.env) : undefined);
    return obj;
  },

  fromPartial<I extends Exact<DeepPartial<TableFragments>, I>>(object: I): TableFragments {
    const message = createBaseTableFragments();
    message.tableId = object.tableId ?? 0;
    message.state = object.state ?? TableFragments_State.UNSPECIFIED;
    message.fragments = Object.entries(object.fragments ?? {}).reduce<{ [key: number]: TableFragments_Fragment }>(
      (acc, [key, value]) => {
        if (value !== undefined) {
          acc[Number(key)] = TableFragments_Fragment.fromPartial(value);
        }
        return acc;
      },
      {},
    );
    message.actorStatus = Object.entries(object.actorStatus ?? {}).reduce<
      { [key: number]: TableFragments_ActorStatus }
    >((acc, [key, value]) => {
      if (value !== undefined) {
        acc[Number(key)] = TableFragments_ActorStatus.fromPartial(value);
      }
      return acc;
    }, {});
    message.actorSplits = Object.entries(object.actorSplits ?? {}).reduce<{ [key: number]: ConnectorSplits }>(
      (acc, [key, value]) => {
        if (value !== undefined) {
          acc[Number(key)] = ConnectorSplits.fromPartial(value);
        }
        return acc;
      },
      {},
    );
    message.env = (object.env !== undefined && object.env !== null)
      ? StreamEnvironment.fromPartial(object.env)
      : undefined;
    return message;
  },
};

function createBaseTableFragments_ActorStatus(): TableFragments_ActorStatus {
  return { parallelUnit: undefined, state: TableFragments_ActorStatus_ActorState.UNSPECIFIED };
}

export const TableFragments_ActorStatus = {
  fromJSON(object: any): TableFragments_ActorStatus {
    return {
      parallelUnit: isSet(object.parallelUnit) ? ParallelUnit.fromJSON(object.parallelUnit) : undefined,
      state: isSet(object.state)
        ? tableFragments_ActorStatus_ActorStateFromJSON(object.state)
        : TableFragments_ActorStatus_ActorState.UNSPECIFIED,
    };
  },

  toJSON(message: TableFragments_ActorStatus): unknown {
    const obj: any = {};
    message.parallelUnit !== undefined &&
      (obj.parallelUnit = message.parallelUnit ? ParallelUnit.toJSON(message.parallelUnit) : undefined);
    message.state !== undefined && (obj.state = tableFragments_ActorStatus_ActorStateToJSON(message.state));
    return obj;
  },

  fromPartial<I extends Exact<DeepPartial<TableFragments_ActorStatus>, I>>(object: I): TableFragments_ActorStatus {
    const message = createBaseTableFragments_ActorStatus();
    message.parallelUnit = (object.parallelUnit !== undefined && object.parallelUnit !== null)
      ? ParallelUnit.fromPartial(object.parallelUnit)
      : undefined;
    message.state = object.state ?? TableFragments_ActorStatus_ActorState.UNSPECIFIED;
    return message;
  },
};

function createBaseTableFragments_Fragment(): TableFragments_Fragment {
  return {
    fragmentId: 0,
    fragmentTypeMask: 0,
    distributionType: TableFragments_Fragment_FragmentDistributionType.UNSPECIFIED,
    actors: [],
    vnodeMapping: undefined,
    stateTableIds: [],
    upstreamFragmentIds: [],
  };
}

export const TableFragments_Fragment = {
  fromJSON(object: any): TableFragments_Fragment {
    return {
      fragmentId: isSet(object.fragmentId) ? Number(object.fragmentId) : 0,
      fragmentTypeMask: isSet(object.fragmentTypeMask) ? Number(object.fragmentTypeMask) : 0,
      distributionType: isSet(object.distributionType)
        ? tableFragments_Fragment_FragmentDistributionTypeFromJSON(object.distributionType)
        : TableFragments_Fragment_FragmentDistributionType.UNSPECIFIED,
      actors: Array.isArray(object?.actors) ? object.actors.map((e: any) => StreamActor.fromJSON(e)) : [],
      vnodeMapping: isSet(object.vnodeMapping) ? ParallelUnitMapping.fromJSON(object.vnodeMapping) : undefined,
      stateTableIds: Array.isArray(object?.stateTableIds) ? object.stateTableIds.map((e: any) => Number(e)) : [],
      upstreamFragmentIds: Array.isArray(object?.upstreamFragmentIds)
        ? object.upstreamFragmentIds.map((e: any) => Number(e))
        : [],
    };
  },

  toJSON(message: TableFragments_Fragment): unknown {
    const obj: any = {};
    message.fragmentId !== undefined && (obj.fragmentId = Math.round(message.fragmentId));
    message.fragmentTypeMask !== undefined && (obj.fragmentTypeMask = Math.round(message.fragmentTypeMask));
    message.distributionType !== undefined &&
      (obj.distributionType = tableFragments_Fragment_FragmentDistributionTypeToJSON(message.distributionType));
    if (message.actors) {
      obj.actors = message.actors.map((e) => e ? StreamActor.toJSON(e) : undefined);
    } else {
      obj.actors = [];
    }
    message.vnodeMapping !== undefined &&
      (obj.vnodeMapping = message.vnodeMapping ? ParallelUnitMapping.toJSON(message.vnodeMapping) : undefined);
    if (message.stateTableIds) {
      obj.stateTableIds = message.stateTableIds.map((e) => Math.round(e));
    } else {
      obj.stateTableIds = [];
    }
    if (message.upstreamFragmentIds) {
      obj.upstreamFragmentIds = message.upstreamFragmentIds.map((e) => Math.round(e));
    } else {
      obj.upstreamFragmentIds = [];
    }
    return obj;
  },

  fromPartial<I extends Exact<DeepPartial<TableFragments_Fragment>, I>>(object: I): TableFragments_Fragment {
    const message = createBaseTableFragments_Fragment();
    message.fragmentId = object.fragmentId ?? 0;
    message.fragmentTypeMask = object.fragmentTypeMask ?? 0;
    message.distributionType = object.distributionType ?? TableFragments_Fragment_FragmentDistributionType.UNSPECIFIED;
    message.actors = object.actors?.map((e) => StreamActor.fromPartial(e)) || [];
    message.vnodeMapping = (object.vnodeMapping !== undefined && object.vnodeMapping !== null)
      ? ParallelUnitMapping.fromPartial(object.vnodeMapping)
      : undefined;
    message.stateTableIds = object.stateTableIds?.map((e) => e) || [];
    message.upstreamFragmentIds = object.upstreamFragmentIds?.map((e) => e) || [];
    return message;
  },
};

function createBaseTableFragments_FragmentsEntry(): TableFragments_FragmentsEntry {
  return { key: 0, value: undefined };
}

export const TableFragments_FragmentsEntry = {
  fromJSON(object: any): TableFragments_FragmentsEntry {
    return {
      key: isSet(object.key) ? Number(object.key) : 0,
      value: isSet(object.value) ? TableFragments_Fragment.fromJSON(object.value) : undefined,
    };
  },

  toJSON(message: TableFragments_FragmentsEntry): unknown {
    const obj: any = {};
    message.key !== undefined && (obj.key = Math.round(message.key));
    message.value !== undefined &&
      (obj.value = message.value ? TableFragments_Fragment.toJSON(message.value) : undefined);
    return obj;
  },

  fromPartial<I extends Exact<DeepPartial<TableFragments_FragmentsEntry>, I>>(
    object: I,
  ): TableFragments_FragmentsEntry {
    const message = createBaseTableFragments_FragmentsEntry();
    message.key = object.key ?? 0;
    message.value = (object.value !== undefined && object.value !== null)
      ? TableFragments_Fragment.fromPartial(object.value)
      : undefined;
    return message;
  },
};

function createBaseTableFragments_ActorStatusEntry(): TableFragments_ActorStatusEntry {
  return { key: 0, value: undefined };
}

export const TableFragments_ActorStatusEntry = {
  fromJSON(object: any): TableFragments_ActorStatusEntry {
    return {
      key: isSet(object.key) ? Number(object.key) : 0,
      value: isSet(object.value) ? TableFragments_ActorStatus.fromJSON(object.value) : undefined,
    };
  },

  toJSON(message: TableFragments_ActorStatusEntry): unknown {
    const obj: any = {};
    message.key !== undefined && (obj.key = Math.round(message.key));
    message.value !== undefined &&
      (obj.value = message.value ? TableFragments_ActorStatus.toJSON(message.value) : undefined);
    return obj;
  },

  fromPartial<I extends Exact<DeepPartial<TableFragments_ActorStatusEntry>, I>>(
    object: I,
  ): TableFragments_ActorStatusEntry {
    const message = createBaseTableFragments_ActorStatusEntry();
    message.key = object.key ?? 0;
    message.value = (object.value !== undefined && object.value !== null)
      ? TableFragments_ActorStatus.fromPartial(object.value)
      : undefined;
    return message;
  },
};

function createBaseTableFragments_ActorSplitsEntry(): TableFragments_ActorSplitsEntry {
  return { key: 0, value: undefined };
}

export const TableFragments_ActorSplitsEntry = {
  fromJSON(object: any): TableFragments_ActorSplitsEntry {
    return {
      key: isSet(object.key) ? Number(object.key) : 0,
      value: isSet(object.value) ? ConnectorSplits.fromJSON(object.value) : undefined,
    };
  },

  toJSON(message: TableFragments_ActorSplitsEntry): unknown {
    const obj: any = {};
    message.key !== undefined && (obj.key = Math.round(message.key));
    message.value !== undefined && (obj.value = message.value ? ConnectorSplits.toJSON(message.value) : undefined);
    return obj;
  },

  fromPartial<I extends Exact<DeepPartial<TableFragments_ActorSplitsEntry>, I>>(
    object: I,
  ): TableFragments_ActorSplitsEntry {
    const message = createBaseTableFragments_ActorSplitsEntry();
    message.key = object.key ?? 0;
    message.value = (object.value !== undefined && object.value !== null)
      ? ConnectorSplits.fromPartial(object.value)
      : undefined;
    return message;
  },
};

function createBaseFragmentParallelUnitMapping(): FragmentParallelUnitMapping {
  return { fragmentId: 0, mapping: undefined };
}

export const FragmentParallelUnitMapping = {
  fromJSON(object: any): FragmentParallelUnitMapping {
    return {
      fragmentId: isSet(object.fragmentId) ? Number(object.fragmentId) : 0,
      mapping: isSet(object.mapping) ? ParallelUnitMapping.fromJSON(object.mapping) : undefined,
    };
  },

  toJSON(message: FragmentParallelUnitMapping): unknown {
    const obj: any = {};
    message.fragmentId !== undefined && (obj.fragmentId = Math.round(message.fragmentId));
    message.mapping !== undefined &&
      (obj.mapping = message.mapping ? ParallelUnitMapping.toJSON(message.mapping) : undefined);
    return obj;
  },

  fromPartial<I extends Exact<DeepPartial<FragmentParallelUnitMapping>, I>>(object: I): FragmentParallelUnitMapping {
    const message = createBaseFragmentParallelUnitMapping();
    message.fragmentId = object.fragmentId ?? 0;
    message.mapping = (object.mapping !== undefined && object.mapping !== null)
      ? ParallelUnitMapping.fromPartial(object.mapping)
      : undefined;
    return message;
  },
};

function createBaseActorLocation(): ActorLocation {
  return { node: undefined, actors: [] };
}

export const ActorLocation = {
  fromJSON(object: any): ActorLocation {
    return {
      node: isSet(object.node) ? WorkerNode.fromJSON(object.node) : undefined,
      actors: Array.isArray(object?.actors) ? object.actors.map((e: any) => StreamActor.fromJSON(e)) : [],
    };
  },

  toJSON(message: ActorLocation): unknown {
    const obj: any = {};
    message.node !== undefined && (obj.node = message.node ? WorkerNode.toJSON(message.node) : undefined);
    if (message.actors) {
      obj.actors = message.actors.map((e) => e ? StreamActor.toJSON(e) : undefined);
    } else {
      obj.actors = [];
    }
    return obj;
  },

  fromPartial<I extends Exact<DeepPartial<ActorLocation>, I>>(object: I): ActorLocation {
    const message = createBaseActorLocation();
    message.node = (object.node !== undefined && object.node !== null)
      ? WorkerNode.fromPartial(object.node)
      : undefined;
    message.actors = object.actors?.map((e) => StreamActor.fromPartial(e)) || [];
    return message;
  },
};

function createBaseFlushRequest(): FlushRequest {
  return { checkpoint: false };
}

export const FlushRequest = {
  fromJSON(object: any): FlushRequest {
    return { checkpoint: isSet(object.checkpoint) ? Boolean(object.checkpoint) : false };
  },

  toJSON(message: FlushRequest): unknown {
    const obj: any = {};
    message.checkpoint !== undefined && (obj.checkpoint = message.checkpoint);
    return obj;
  },

  fromPartial<I extends Exact<DeepPartial<FlushRequest>, I>>(object: I): FlushRequest {
    const message = createBaseFlushRequest();
    message.checkpoint = object.checkpoint ?? false;
    return message;
  },
};

function createBaseFlushResponse(): FlushResponse {
  return { status: undefined, snapshot: undefined };
}

export const FlushResponse = {
  fromJSON(object: any): FlushResponse {
    return {
      status: isSet(object.status) ? Status.fromJSON(object.status) : undefined,
      snapshot: isSet(object.snapshot) ? HummockSnapshot.fromJSON(object.snapshot) : undefined,
    };
  },

  toJSON(message: FlushResponse): unknown {
    const obj: any = {};
    message.status !== undefined && (obj.status = message.status ? Status.toJSON(message.status) : undefined);
    message.snapshot !== undefined &&
      (obj.snapshot = message.snapshot ? HummockSnapshot.toJSON(message.snapshot) : undefined);
    return obj;
  },

  fromPartial<I extends Exact<DeepPartial<FlushResponse>, I>>(object: I): FlushResponse {
    const message = createBaseFlushResponse();
    message.status = (object.status !== undefined && object.status !== null)
      ? Status.fromPartial(object.status)
      : undefined;
    message.snapshot = (object.snapshot !== undefined && object.snapshot !== null)
      ? HummockSnapshot.fromPartial(object.snapshot)
      : undefined;
    return message;
  },
};

function createBaseCreatingJobInfo(): CreatingJobInfo {
  return { databaseId: 0, schemaId: 0, name: "" };
}

export const CreatingJobInfo = {
  fromJSON(object: any): CreatingJobInfo {
    return {
      databaseId: isSet(object.databaseId) ? Number(object.databaseId) : 0,
      schemaId: isSet(object.schemaId) ? Number(object.schemaId) : 0,
      name: isSet(object.name) ? String(object.name) : "",
    };
  },

  toJSON(message: CreatingJobInfo): unknown {
    const obj: any = {};
    message.databaseId !== undefined && (obj.databaseId = Math.round(message.databaseId));
    message.schemaId !== undefined && (obj.schemaId = Math.round(message.schemaId));
    message.name !== undefined && (obj.name = message.name);
    return obj;
  },

  fromPartial<I extends Exact<DeepPartial<CreatingJobInfo>, I>>(object: I): CreatingJobInfo {
    const message = createBaseCreatingJobInfo();
    message.databaseId = object.databaseId ?? 0;
    message.schemaId = object.schemaId ?? 0;
    message.name = object.name ?? "";
    return message;
  },
};

function createBaseCancelCreatingJobsRequest(): CancelCreatingJobsRequest {
  return { infos: [] };
}

export const CancelCreatingJobsRequest = {
  fromJSON(object: any): CancelCreatingJobsRequest {
    return { infos: Array.isArray(object?.infos) ? object.infos.map((e: any) => CreatingJobInfo.fromJSON(e)) : [] };
  },

  toJSON(message: CancelCreatingJobsRequest): unknown {
    const obj: any = {};
    if (message.infos) {
      obj.infos = message.infos.map((e) => e ? CreatingJobInfo.toJSON(e) : undefined);
    } else {
      obj.infos = [];
    }
    return obj;
  },

  fromPartial<I extends Exact<DeepPartial<CancelCreatingJobsRequest>, I>>(object: I): CancelCreatingJobsRequest {
    const message = createBaseCancelCreatingJobsRequest();
    message.infos = object.infos?.map((e) => CreatingJobInfo.fromPartial(e)) || [];
    return message;
  },
};

function createBaseCancelCreatingJobsResponse(): CancelCreatingJobsResponse {
  return { status: undefined };
}

export const CancelCreatingJobsResponse = {
  fromJSON(object: any): CancelCreatingJobsResponse {
    return { status: isSet(object.status) ? Status.fromJSON(object.status) : undefined };
  },

  toJSON(message: CancelCreatingJobsResponse): unknown {
    const obj: any = {};
    message.status !== undefined && (obj.status = message.status ? Status.toJSON(message.status) : undefined);
    return obj;
  },

  fromPartial<I extends Exact<DeepPartial<CancelCreatingJobsResponse>, I>>(object: I): CancelCreatingJobsResponse {
    const message = createBaseCancelCreatingJobsResponse();
    message.status = (object.status !== undefined && object.status !== null)
      ? Status.fromPartial(object.status)
      : undefined;
    return message;
  },
};

function createBaseListTableFragmentsRequest(): ListTableFragmentsRequest {
  return { tableIds: [] };
}

export const ListTableFragmentsRequest = {
  fromJSON(object: any): ListTableFragmentsRequest {
    return { tableIds: Array.isArray(object?.tableIds) ? object.tableIds.map((e: any) => Number(e)) : [] };
  },

  toJSON(message: ListTableFragmentsRequest): unknown {
    const obj: any = {};
    if (message.tableIds) {
      obj.tableIds = message.tableIds.map((e) => Math.round(e));
    } else {
      obj.tableIds = [];
    }
    return obj;
  },

  fromPartial<I extends Exact<DeepPartial<ListTableFragmentsRequest>, I>>(object: I): ListTableFragmentsRequest {
    const message = createBaseListTableFragmentsRequest();
    message.tableIds = object.tableIds?.map((e) => e) || [];
    return message;
  },
};

function createBaseListTableFragmentsResponse(): ListTableFragmentsResponse {
  return { tableFragments: {} };
}

export const ListTableFragmentsResponse = {
  fromJSON(object: any): ListTableFragmentsResponse {
    return {
      tableFragments: isObject(object.tableFragments)
        ? Object.entries(object.tableFragments).reduce<{ [key: number]: ListTableFragmentsResponse_TableFragmentInfo }>(
          (acc, [key, value]) => {
            acc[Number(key)] = ListTableFragmentsResponse_TableFragmentInfo.fromJSON(value);
            return acc;
          },
          {},
        )
        : {},
    };
  },

  toJSON(message: ListTableFragmentsResponse): unknown {
    const obj: any = {};
    obj.tableFragments = {};
    if (message.tableFragments) {
      Object.entries(message.tableFragments).forEach(([k, v]) => {
        obj.tableFragments[k] = ListTableFragmentsResponse_TableFragmentInfo.toJSON(v);
      });
    }
    return obj;
  },

  fromPartial<I extends Exact<DeepPartial<ListTableFragmentsResponse>, I>>(object: I): ListTableFragmentsResponse {
    const message = createBaseListTableFragmentsResponse();
    message.tableFragments = Object.entries(object.tableFragments ?? {}).reduce<
      { [key: number]: ListTableFragmentsResponse_TableFragmentInfo }
    >((acc, [key, value]) => {
      if (value !== undefined) {
        acc[Number(key)] = ListTableFragmentsResponse_TableFragmentInfo.fromPartial(value);
      }
      return acc;
    }, {});
    return message;
  },
};

function createBaseListTableFragmentsResponse_ActorInfo(): ListTableFragmentsResponse_ActorInfo {
  return { id: 0, node: undefined, dispatcher: [] };
}

export const ListTableFragmentsResponse_ActorInfo = {
  fromJSON(object: any): ListTableFragmentsResponse_ActorInfo {
    return {
      id: isSet(object.id) ? Number(object.id) : 0,
      node: isSet(object.node) ? StreamNode.fromJSON(object.node) : undefined,
      dispatcher: Array.isArray(object?.dispatcher) ? object.dispatcher.map((e: any) => Dispatcher.fromJSON(e)) : [],
    };
  },

  toJSON(message: ListTableFragmentsResponse_ActorInfo): unknown {
    const obj: any = {};
    message.id !== undefined && (obj.id = Math.round(message.id));
    message.node !== undefined && (obj.node = message.node ? StreamNode.toJSON(message.node) : undefined);
    if (message.dispatcher) {
      obj.dispatcher = message.dispatcher.map((e) => e ? Dispatcher.toJSON(e) : undefined);
    } else {
      obj.dispatcher = [];
    }
    return obj;
  },

  fromPartial<I extends Exact<DeepPartial<ListTableFragmentsResponse_ActorInfo>, I>>(
    object: I,
  ): ListTableFragmentsResponse_ActorInfo {
    const message = createBaseListTableFragmentsResponse_ActorInfo();
    message.id = object.id ?? 0;
    message.node = (object.node !== undefined && object.node !== null)
      ? StreamNode.fromPartial(object.node)
      : undefined;
    message.dispatcher = object.dispatcher?.map((e) => Dispatcher.fromPartial(e)) || [];
    return message;
  },
};

function createBaseListTableFragmentsResponse_FragmentInfo(): ListTableFragmentsResponse_FragmentInfo {
  return { id: 0, actors: [] };
}

export const ListTableFragmentsResponse_FragmentInfo = {
  fromJSON(object: any): ListTableFragmentsResponse_FragmentInfo {
    return {
      id: isSet(object.id) ? Number(object.id) : 0,
      actors: Array.isArray(object?.actors)
        ? object.actors.map((e: any) => ListTableFragmentsResponse_ActorInfo.fromJSON(e))
        : [],
    };
  },

  toJSON(message: ListTableFragmentsResponse_FragmentInfo): unknown {
    const obj: any = {};
    message.id !== undefined && (obj.id = Math.round(message.id));
    if (message.actors) {
      obj.actors = message.actors.map((e) => e ? ListTableFragmentsResponse_ActorInfo.toJSON(e) : undefined);
    } else {
      obj.actors = [];
    }
    return obj;
  },

  fromPartial<I extends Exact<DeepPartial<ListTableFragmentsResponse_FragmentInfo>, I>>(
    object: I,
  ): ListTableFragmentsResponse_FragmentInfo {
    const message = createBaseListTableFragmentsResponse_FragmentInfo();
    message.id = object.id ?? 0;
    message.actors = object.actors?.map((e) => ListTableFragmentsResponse_ActorInfo.fromPartial(e)) || [];
    return message;
  },
};

function createBaseListTableFragmentsResponse_TableFragmentInfo(): ListTableFragmentsResponse_TableFragmentInfo {
  return { fragments: [], env: undefined };
}

export const ListTableFragmentsResponse_TableFragmentInfo = {
  fromJSON(object: any): ListTableFragmentsResponse_TableFragmentInfo {
    return {
      fragments: Array.isArray(object?.fragments)
        ? object.fragments.map((e: any) => ListTableFragmentsResponse_FragmentInfo.fromJSON(e))
        : [],
      env: isSet(object.env) ? StreamEnvironment.fromJSON(object.env) : undefined,
    };
  },

  toJSON(message: ListTableFragmentsResponse_TableFragmentInfo): unknown {
    const obj: any = {};
    if (message.fragments) {
      obj.fragments = message.fragments.map((e) => e ? ListTableFragmentsResponse_FragmentInfo.toJSON(e) : undefined);
    } else {
      obj.fragments = [];
    }
    message.env !== undefined && (obj.env = message.env ? StreamEnvironment.toJSON(message.env) : undefined);
    return obj;
  },

  fromPartial<I extends Exact<DeepPartial<ListTableFragmentsResponse_TableFragmentInfo>, I>>(
    object: I,
  ): ListTableFragmentsResponse_TableFragmentInfo {
    const message = createBaseListTableFragmentsResponse_TableFragmentInfo();
    message.fragments = object.fragments?.map((e) => ListTableFragmentsResponse_FragmentInfo.fromPartial(e)) || [];
    message.env = (object.env !== undefined && object.env !== null)
      ? StreamEnvironment.fromPartial(object.env)
      : undefined;
    return message;
  },
};

function createBaseListTableFragmentsResponse_TableFragmentsEntry(): ListTableFragmentsResponse_TableFragmentsEntry {
  return { key: 0, value: undefined };
}

export const ListTableFragmentsResponse_TableFragmentsEntry = {
  fromJSON(object: any): ListTableFragmentsResponse_TableFragmentsEntry {
    return {
      key: isSet(object.key) ? Number(object.key) : 0,
      value: isSet(object.value) ? ListTableFragmentsResponse_TableFragmentInfo.fromJSON(object.value) : undefined,
    };
  },

  toJSON(message: ListTableFragmentsResponse_TableFragmentsEntry): unknown {
    const obj: any = {};
    message.key !== undefined && (obj.key = Math.round(message.key));
    message.value !== undefined &&
      (obj.value = message.value ? ListTableFragmentsResponse_TableFragmentInfo.toJSON(message.value) : undefined);
    return obj;
  },

  fromPartial<I extends Exact<DeepPartial<ListTableFragmentsResponse_TableFragmentsEntry>, I>>(
    object: I,
  ): ListTableFragmentsResponse_TableFragmentsEntry {
    const message = createBaseListTableFragmentsResponse_TableFragmentsEntry();
    message.key = object.key ?? 0;
    message.value = (object.value !== undefined && object.value !== null)
      ? ListTableFragmentsResponse_TableFragmentInfo.fromPartial(object.value)
      : undefined;
    return message;
  },
};

function createBaseAddWorkerNodeRequest(): AddWorkerNodeRequest {
  return { workerType: WorkerType.UNSPECIFIED, host: undefined, workerNodeParallelism: 0 };
}

export const AddWorkerNodeRequest = {
  fromJSON(object: any): AddWorkerNodeRequest {
    return {
      workerType: isSet(object.workerType) ? workerTypeFromJSON(object.workerType) : WorkerType.UNSPECIFIED,
      host: isSet(object.host) ? HostAddress.fromJSON(object.host) : undefined,
      workerNodeParallelism: isSet(object.workerNodeParallelism) ? Number(object.workerNodeParallelism) : 0,
    };
  },

  toJSON(message: AddWorkerNodeRequest): unknown {
    const obj: any = {};
    message.workerType !== undefined && (obj.workerType = workerTypeToJSON(message.workerType));
    message.host !== undefined && (obj.host = message.host ? HostAddress.toJSON(message.host) : undefined);
    message.workerNodeParallelism !== undefined &&
      (obj.workerNodeParallelism = Math.round(message.workerNodeParallelism));
    return obj;
  },

  fromPartial<I extends Exact<DeepPartial<AddWorkerNodeRequest>, I>>(object: I): AddWorkerNodeRequest {
    const message = createBaseAddWorkerNodeRequest();
    message.workerType = object.workerType ?? WorkerType.UNSPECIFIED;
    message.host = (object.host !== undefined && object.host !== null)
      ? HostAddress.fromPartial(object.host)
      : undefined;
    message.workerNodeParallelism = object.workerNodeParallelism ?? 0;
    return message;
  },
};

function createBaseAddWorkerNodeResponse(): AddWorkerNodeResponse {
  return { status: undefined, node: undefined };
}

export const AddWorkerNodeResponse = {
  fromJSON(object: any): AddWorkerNodeResponse {
    return {
      status: isSet(object.status) ? Status.fromJSON(object.status) : undefined,
      node: isSet(object.node) ? WorkerNode.fromJSON(object.node) : undefined,
    };
  },

  toJSON(message: AddWorkerNodeResponse): unknown {
    const obj: any = {};
    message.status !== undefined && (obj.status = message.status ? Status.toJSON(message.status) : undefined);
    message.node !== undefined && (obj.node = message.node ? WorkerNode.toJSON(message.node) : undefined);
    return obj;
  },

  fromPartial<I extends Exact<DeepPartial<AddWorkerNodeResponse>, I>>(object: I): AddWorkerNodeResponse {
    const message = createBaseAddWorkerNodeResponse();
    message.status = (object.status !== undefined && object.status !== null)
      ? Status.fromPartial(object.status)
      : undefined;
    message.node = (object.node !== undefined && object.node !== null)
      ? WorkerNode.fromPartial(object.node)
      : undefined;
    return message;
  },
};

function createBaseActivateWorkerNodeRequest(): ActivateWorkerNodeRequest {
  return { host: undefined };
}

export const ActivateWorkerNodeRequest = {
  fromJSON(object: any): ActivateWorkerNodeRequest {
    return { host: isSet(object.host) ? HostAddress.fromJSON(object.host) : undefined };
  },

  toJSON(message: ActivateWorkerNodeRequest): unknown {
    const obj: any = {};
    message.host !== undefined && (obj.host = message.host ? HostAddress.toJSON(message.host) : undefined);
    return obj;
  },

  fromPartial<I extends Exact<DeepPartial<ActivateWorkerNodeRequest>, I>>(object: I): ActivateWorkerNodeRequest {
    const message = createBaseActivateWorkerNodeRequest();
    message.host = (object.host !== undefined && object.host !== null)
      ? HostAddress.fromPartial(object.host)
      : undefined;
    return message;
  },
};

function createBaseActivateWorkerNodeResponse(): ActivateWorkerNodeResponse {
  return { status: undefined };
}

export const ActivateWorkerNodeResponse = {
  fromJSON(object: any): ActivateWorkerNodeResponse {
    return { status: isSet(object.status) ? Status.fromJSON(object.status) : undefined };
  },

  toJSON(message: ActivateWorkerNodeResponse): unknown {
    const obj: any = {};
    message.status !== undefined && (obj.status = message.status ? Status.toJSON(message.status) : undefined);
    return obj;
  },

  fromPartial<I extends Exact<DeepPartial<ActivateWorkerNodeResponse>, I>>(object: I): ActivateWorkerNodeResponse {
    const message = createBaseActivateWorkerNodeResponse();
    message.status = (object.status !== undefined && object.status !== null)
      ? Status.fromPartial(object.status)
      : undefined;
    return message;
  },
};

function createBaseDeleteWorkerNodeRequest(): DeleteWorkerNodeRequest {
  return { host: undefined };
}

export const DeleteWorkerNodeRequest = {
  fromJSON(object: any): DeleteWorkerNodeRequest {
    return { host: isSet(object.host) ? HostAddress.fromJSON(object.host) : undefined };
  },

  toJSON(message: DeleteWorkerNodeRequest): unknown {
    const obj: any = {};
    message.host !== undefined && (obj.host = message.host ? HostAddress.toJSON(message.host) : undefined);
    return obj;
  },

  fromPartial<I extends Exact<DeepPartial<DeleteWorkerNodeRequest>, I>>(object: I): DeleteWorkerNodeRequest {
    const message = createBaseDeleteWorkerNodeRequest();
    message.host = (object.host !== undefined && object.host !== null)
      ? HostAddress.fromPartial(object.host)
      : undefined;
    return message;
  },
};

function createBaseDeleteWorkerNodeResponse(): DeleteWorkerNodeResponse {
  return { status: undefined };
}

export const DeleteWorkerNodeResponse = {
  fromJSON(object: any): DeleteWorkerNodeResponse {
    return { status: isSet(object.status) ? Status.fromJSON(object.status) : undefined };
  },

  toJSON(message: DeleteWorkerNodeResponse): unknown {
    const obj: any = {};
    message.status !== undefined && (obj.status = message.status ? Status.toJSON(message.status) : undefined);
    return obj;
  },

  fromPartial<I extends Exact<DeepPartial<DeleteWorkerNodeResponse>, I>>(object: I): DeleteWorkerNodeResponse {
    const message = createBaseDeleteWorkerNodeResponse();
    message.status = (object.status !== undefined && object.status !== null)
      ? Status.fromPartial(object.status)
      : undefined;
    return message;
  },
};

function createBaseListAllNodesRequest(): ListAllNodesRequest {
  return { workerType: WorkerType.UNSPECIFIED, includeStartingNodes: false };
}

export const ListAllNodesRequest = {
  fromJSON(object: any): ListAllNodesRequest {
    return {
      workerType: isSet(object.workerType) ? workerTypeFromJSON(object.workerType) : WorkerType.UNSPECIFIED,
      includeStartingNodes: isSet(object.includeStartingNodes) ? Boolean(object.includeStartingNodes) : false,
    };
  },

  toJSON(message: ListAllNodesRequest): unknown {
    const obj: any = {};
    message.workerType !== undefined && (obj.workerType = workerTypeToJSON(message.workerType));
    message.includeStartingNodes !== undefined && (obj.includeStartingNodes = message.includeStartingNodes);
    return obj;
  },

  fromPartial<I extends Exact<DeepPartial<ListAllNodesRequest>, I>>(object: I): ListAllNodesRequest {
    const message = createBaseListAllNodesRequest();
    message.workerType = object.workerType ?? WorkerType.UNSPECIFIED;
    message.includeStartingNodes = object.includeStartingNodes ?? false;
    return message;
  },
};

function createBaseListAllNodesResponse(): ListAllNodesResponse {
  return { status: undefined, nodes: [] };
}

export const ListAllNodesResponse = {
  fromJSON(object: any): ListAllNodesResponse {
    return {
      status: isSet(object.status) ? Status.fromJSON(object.status) : undefined,
      nodes: Array.isArray(object?.nodes) ? object.nodes.map((e: any) => WorkerNode.fromJSON(e)) : [],
    };
  },

  toJSON(message: ListAllNodesResponse): unknown {
    const obj: any = {};
    message.status !== undefined && (obj.status = message.status ? Status.toJSON(message.status) : undefined);
    if (message.nodes) {
      obj.nodes = message.nodes.map((e) => e ? WorkerNode.toJSON(e) : undefined);
    } else {
      obj.nodes = [];
    }
    return obj;
  },

  fromPartial<I extends Exact<DeepPartial<ListAllNodesResponse>, I>>(object: I): ListAllNodesResponse {
    const message = createBaseListAllNodesResponse();
    message.status = (object.status !== undefined && object.status !== null)
      ? Status.fromPartial(object.status)
      : undefined;
    message.nodes = object.nodes?.map((e) => WorkerNode.fromPartial(e)) || [];
    return message;
  },
};

function createBaseSubscribeRequest(): SubscribeRequest {
  return { subscribeType: SubscribeType.UNSPECIFIED, host: undefined, workerId: 0 };
}

export const SubscribeRequest = {
  fromJSON(object: any): SubscribeRequest {
    return {
      subscribeType: isSet(object.subscribeType)
        ? subscribeTypeFromJSON(object.subscribeType)
        : SubscribeType.UNSPECIFIED,
      host: isSet(object.host) ? HostAddress.fromJSON(object.host) : undefined,
      workerId: isSet(object.workerId) ? Number(object.workerId) : 0,
    };
  },

  toJSON(message: SubscribeRequest): unknown {
    const obj: any = {};
    message.subscribeType !== undefined && (obj.subscribeType = subscribeTypeToJSON(message.subscribeType));
    message.host !== undefined && (obj.host = message.host ? HostAddress.toJSON(message.host) : undefined);
    message.workerId !== undefined && (obj.workerId = Math.round(message.workerId));
    return obj;
  },

  fromPartial<I extends Exact<DeepPartial<SubscribeRequest>, I>>(object: I): SubscribeRequest {
    const message = createBaseSubscribeRequest();
    message.subscribeType = object.subscribeType ?? SubscribeType.UNSPECIFIED;
    message.host = (object.host !== undefined && object.host !== null)
      ? HostAddress.fromPartial(object.host)
      : undefined;
    message.workerId = object.workerId ?? 0;
    return message;
  },
};

function createBaseMetaSnapshot(): MetaSnapshot {
  return {
    databases: [],
    schemas: [],
    sources: [],
    sinks: [],
    tables: [],
    indexes: [],
    views: [],
    functions: [],
    users: [],
    parallelUnitMappings: [],
    nodes: [],
    hummockSnapshot: undefined,
    hummockVersion: undefined,
    version: undefined,
    metaBackupManifestId: undefined,
  };
}

export const MetaSnapshot = {
  fromJSON(object: any): MetaSnapshot {
    return {
      databases: Array.isArray(object?.databases) ? object.databases.map((e: any) => Database.fromJSON(e)) : [],
      schemas: Array.isArray(object?.schemas) ? object.schemas.map((e: any) => Schema.fromJSON(e)) : [],
      sources: Array.isArray(object?.sources) ? object.sources.map((e: any) => Source.fromJSON(e)) : [],
      sinks: Array.isArray(object?.sinks) ? object.sinks.map((e: any) => Sink.fromJSON(e)) : [],
      tables: Array.isArray(object?.tables) ? object.tables.map((e: any) => Table.fromJSON(e)) : [],
      indexes: Array.isArray(object?.indexes) ? object.indexes.map((e: any) => Index.fromJSON(e)) : [],
      views: Array.isArray(object?.views) ? object.views.map((e: any) => View.fromJSON(e)) : [],
      functions: Array.isArray(object?.functions) ? object.functions.map((e: any) => Function.fromJSON(e)) : [],
      users: Array.isArray(object?.users) ? object.users.map((e: any) => UserInfo.fromJSON(e)) : [],
      parallelUnitMappings: Array.isArray(object?.parallelUnitMappings)
        ? object.parallelUnitMappings.map((e: any) => FragmentParallelUnitMapping.fromJSON(e))
        : [],
      nodes: Array.isArray(object?.nodes)
        ? object.nodes.map((e: any) => WorkerNode.fromJSON(e))
        : [],
      hummockSnapshot: isSet(object.hummockSnapshot) ? HummockSnapshot.fromJSON(object.hummockSnapshot) : undefined,
      hummockVersion: isSet(object.hummockVersion) ? HummockVersion.fromJSON(object.hummockVersion) : undefined,
      version: isSet(object.version) ? MetaSnapshot_SnapshotVersion.fromJSON(object.version) : undefined,
      metaBackupManifestId: isSet(object.metaBackupManifestId)
        ? MetaBackupManifestId.fromJSON(object.metaBackupManifestId)
        : undefined,
    };
  },

  toJSON(message: MetaSnapshot): unknown {
    const obj: any = {};
    if (message.databases) {
      obj.databases = message.databases.map((e) => e ? Database.toJSON(e) : undefined);
    } else {
      obj.databases = [];
    }
    if (message.schemas) {
      obj.schemas = message.schemas.map((e) => e ? Schema.toJSON(e) : undefined);
    } else {
      obj.schemas = [];
    }
    if (message.sources) {
      obj.sources = message.sources.map((e) => e ? Source.toJSON(e) : undefined);
    } else {
      obj.sources = [];
    }
    if (message.sinks) {
      obj.sinks = message.sinks.map((e) => e ? Sink.toJSON(e) : undefined);
    } else {
      obj.sinks = [];
    }
    if (message.tables) {
      obj.tables = message.tables.map((e) => e ? Table.toJSON(e) : undefined);
    } else {
      obj.tables = [];
    }
    if (message.indexes) {
      obj.indexes = message.indexes.map((e) => e ? Index.toJSON(e) : undefined);
    } else {
      obj.indexes = [];
    }
    if (message.views) {
      obj.views = message.views.map((e) => e ? View.toJSON(e) : undefined);
    } else {
      obj.views = [];
    }
    if (message.functions) {
      obj.functions = message.functions.map((e) => e ? Function.toJSON(e) : undefined);
    } else {
      obj.functions = [];
    }
    if (message.users) {
      obj.users = message.users.map((e) => e ? UserInfo.toJSON(e) : undefined);
    } else {
      obj.users = [];
    }
    if (message.parallelUnitMappings) {
      obj.parallelUnitMappings = message.parallelUnitMappings.map((e) =>
        e ? FragmentParallelUnitMapping.toJSON(e) : undefined
      );
    } else {
      obj.parallelUnitMappings = [];
    }
    if (message.nodes) {
      obj.nodes = message.nodes.map((e) => e ? WorkerNode.toJSON(e) : undefined);
    } else {
      obj.nodes = [];
    }
    message.hummockSnapshot !== undefined &&
      (obj.hummockSnapshot = message.hummockSnapshot ? HummockSnapshot.toJSON(message.hummockSnapshot) : undefined);
    message.hummockVersion !== undefined &&
      (obj.hummockVersion = message.hummockVersion ? HummockVersion.toJSON(message.hummockVersion) : undefined);
    message.version !== undefined &&
      (obj.version = message.version ? MetaSnapshot_SnapshotVersion.toJSON(message.version) : undefined);
    message.metaBackupManifestId !== undefined && (obj.metaBackupManifestId = message.metaBackupManifestId
      ? MetaBackupManifestId.toJSON(message.metaBackupManifestId)
      : undefined);
    return obj;
  },

  fromPartial<I extends Exact<DeepPartial<MetaSnapshot>, I>>(object: I): MetaSnapshot {
    const message = createBaseMetaSnapshot();
    message.databases = object.databases?.map((e) => Database.fromPartial(e)) || [];
    message.schemas = object.schemas?.map((e) => Schema.fromPartial(e)) || [];
    message.sources = object.sources?.map((e) => Source.fromPartial(e)) || [];
    message.sinks = object.sinks?.map((e) => Sink.fromPartial(e)) || [];
    message.tables = object.tables?.map((e) => Table.fromPartial(e)) || [];
    message.indexes = object.indexes?.map((e) => Index.fromPartial(e)) || [];
    message.views = object.views?.map((e) => View.fromPartial(e)) || [];
    message.functions = object.functions?.map((e) => Function.fromPartial(e)) || [];
    message.users = object.users?.map((e) => UserInfo.fromPartial(e)) || [];
    message.parallelUnitMappings =
      object.parallelUnitMappings?.map((e) => FragmentParallelUnitMapping.fromPartial(e)) || [];
    message.nodes = object.nodes?.map((e) => WorkerNode.fromPartial(e)) || [];
    message.hummockSnapshot = (object.hummockSnapshot !== undefined && object.hummockSnapshot !== null)
      ? HummockSnapshot.fromPartial(object.hummockSnapshot)
      : undefined;
    message.hummockVersion = (object.hummockVersion !== undefined && object.hummockVersion !== null)
      ? HummockVersion.fromPartial(object.hummockVersion)
      : undefined;
    message.version = (object.version !== undefined && object.version !== null)
      ? MetaSnapshot_SnapshotVersion.fromPartial(object.version)
      : undefined;
    message.metaBackupManifestId = (object.metaBackupManifestId !== undefined && object.metaBackupManifestId !== null)
      ? MetaBackupManifestId.fromPartial(object.metaBackupManifestId)
      : undefined;
    return message;
  },
};

function createBaseMetaSnapshot_SnapshotVersion(): MetaSnapshot_SnapshotVersion {
  return { catalogVersion: 0, parallelUnitMappingVersion: 0, workerNodeVersion: 0 };
}

export const MetaSnapshot_SnapshotVersion = {
  fromJSON(object: any): MetaSnapshot_SnapshotVersion {
    return {
      catalogVersion: isSet(object.catalogVersion) ? Number(object.catalogVersion) : 0,
      parallelUnitMappingVersion: isSet(object.parallelUnitMappingVersion)
        ? Number(object.parallelUnitMappingVersion)
        : 0,
      workerNodeVersion: isSet(object.workerNodeVersion) ? Number(object.workerNodeVersion) : 0,
    };
  },

  toJSON(message: MetaSnapshot_SnapshotVersion): unknown {
    const obj: any = {};
    message.catalogVersion !== undefined && (obj.catalogVersion = Math.round(message.catalogVersion));
    message.parallelUnitMappingVersion !== undefined &&
      (obj.parallelUnitMappingVersion = Math.round(message.parallelUnitMappingVersion));
    message.workerNodeVersion !== undefined && (obj.workerNodeVersion = Math.round(message.workerNodeVersion));
    return obj;
  },

  fromPartial<I extends Exact<DeepPartial<MetaSnapshot_SnapshotVersion>, I>>(object: I): MetaSnapshot_SnapshotVersion {
    const message = createBaseMetaSnapshot_SnapshotVersion();
    message.catalogVersion = object.catalogVersion ?? 0;
    message.parallelUnitMappingVersion = object.parallelUnitMappingVersion ?? 0;
    message.workerNodeVersion = object.workerNodeVersion ?? 0;
    return message;
  },
};

function createBaseSubscribeResponse(): SubscribeResponse {
  return { status: undefined, operation: SubscribeResponse_Operation.UNSPECIFIED, version: 0, info: undefined };
}

export const SubscribeResponse = {
  fromJSON(object: any): SubscribeResponse {
    return {
      status: isSet(object.status) ? Status.fromJSON(object.status) : undefined,
      operation: isSet(object.operation)
        ? subscribeResponse_OperationFromJSON(object.operation)
        : SubscribeResponse_Operation.UNSPECIFIED,
      version: isSet(object.version) ? Number(object.version) : 0,
      info: isSet(object.database)
        ? { $case: "database", database: Database.fromJSON(object.database) }
        : isSet(object.schema)
        ? { $case: "schema", schema: Schema.fromJSON(object.schema) }
        : isSet(object.table)
        ? { $case: "table", table: Table.fromJSON(object.table) }
        : isSet(object.source)
        ? { $case: "source", source: Source.fromJSON(object.source) }
        : isSet(object.sink)
        ? { $case: "sink", sink: Sink.fromJSON(object.sink) }
        : isSet(object.index)
        ? { $case: "index", index: Index.fromJSON(object.index) }
        : isSet(object.view)
        ? { $case: "view", view: View.fromJSON(object.view) }
        : isSet(object.function)
        ? { $case: "function", function: Function.fromJSON(object.function) }
        : isSet(object.user)
        ? { $case: "user", user: UserInfo.fromJSON(object.user) }
        : isSet(object.parallelUnitMapping)
        ? {
          $case: "parallelUnitMapping",
          parallelUnitMapping: FragmentParallelUnitMapping.fromJSON(object.parallelUnitMapping),
        }
        : isSet(object.node)
        ? { $case: "node", node: WorkerNode.fromJSON(object.node) }
        : isSet(object.hummockSnapshot)
        ? { $case: "hummockSnapshot", hummockSnapshot: HummockSnapshot.fromJSON(object.hummockSnapshot) }
        : isSet(object.hummockVersionDeltas)
        ? {
          $case: "hummockVersionDeltas",
          hummockVersionDeltas: HummockVersionDeltas.fromJSON(object.hummockVersionDeltas),
        }
        : isSet(object.snapshot)
        ? { $case: "snapshot", snapshot: MetaSnapshot.fromJSON(object.snapshot) }
        : isSet(object.metaBackupManifestId)
        ? {
          $case: "metaBackupManifestId",
          metaBackupManifestId: MetaBackupManifestId.fromJSON(object.metaBackupManifestId),
        }
        : undefined,
    };
  },

  toJSON(message: SubscribeResponse): unknown {
    const obj: any = {};
    message.status !== undefined && (obj.status = message.status ? Status.toJSON(message.status) : undefined);
    message.operation !== undefined && (obj.operation = subscribeResponse_OperationToJSON(message.operation));
    message.version !== undefined && (obj.version = Math.round(message.version));
    message.info?.$case === "database" &&
      (obj.database = message.info?.database ? Database.toJSON(message.info?.database) : undefined);
    message.info?.$case === "schema" &&
      (obj.schema = message.info?.schema ? Schema.toJSON(message.info?.schema) : undefined);
    message.info?.$case === "table" &&
      (obj.table = message.info?.table ? Table.toJSON(message.info?.table) : undefined);
    message.info?.$case === "source" &&
      (obj.source = message.info?.source ? Source.toJSON(message.info?.source) : undefined);
    message.info?.$case === "sink" && (obj.sink = message.info?.sink ? Sink.toJSON(message.info?.sink) : undefined);
    message.info?.$case === "index" &&
      (obj.index = message.info?.index ? Index.toJSON(message.info?.index) : undefined);
    message.info?.$case === "view" && (obj.view = message.info?.view ? View.toJSON(message.info?.view) : undefined);
    message.info?.$case === "function" &&
      (obj.function = message.info?.function ? Function.toJSON(message.info?.function) : undefined);
    message.info?.$case === "user" && (obj.user = message.info?.user ? UserInfo.toJSON(message.info?.user) : undefined);
    message.info?.$case === "parallelUnitMapping" && (obj.parallelUnitMapping = message.info?.parallelUnitMapping
      ? FragmentParallelUnitMapping.toJSON(message.info?.parallelUnitMapping)
      : undefined);
    message.info?.$case === "node" &&
      (obj.node = message.info?.node ? WorkerNode.toJSON(message.info?.node) : undefined);
    message.info?.$case === "hummockSnapshot" && (obj.hummockSnapshot = message.info?.hummockSnapshot
      ? HummockSnapshot.toJSON(message.info?.hummockSnapshot)
      : undefined);
    message.info?.$case === "hummockVersionDeltas" && (obj.hummockVersionDeltas = message.info?.hummockVersionDeltas
      ? HummockVersionDeltas.toJSON(message.info?.hummockVersionDeltas)
      : undefined);
    message.info?.$case === "snapshot" &&
      (obj.snapshot = message.info?.snapshot ? MetaSnapshot.toJSON(message.info?.snapshot) : undefined);
    message.info?.$case === "metaBackupManifestId" && (obj.metaBackupManifestId = message.info?.metaBackupManifestId
      ? MetaBackupManifestId.toJSON(message.info?.metaBackupManifestId)
      : undefined);
    return obj;
  },

  fromPartial<I extends Exact<DeepPartial<SubscribeResponse>, I>>(object: I): SubscribeResponse {
    const message = createBaseSubscribeResponse();
    message.status = (object.status !== undefined && object.status !== null)
      ? Status.fromPartial(object.status)
      : undefined;
    message.operation = object.operation ?? SubscribeResponse_Operation.UNSPECIFIED;
    message.version = object.version ?? 0;
    if (object.info?.$case === "database" && object.info?.database !== undefined && object.info?.database !== null) {
      message.info = { $case: "database", database: Database.fromPartial(object.info.database) };
    }
    if (object.info?.$case === "schema" && object.info?.schema !== undefined && object.info?.schema !== null) {
      message.info = { $case: "schema", schema: Schema.fromPartial(object.info.schema) };
    }
    if (object.info?.$case === "table" && object.info?.table !== undefined && object.info?.table !== null) {
      message.info = { $case: "table", table: Table.fromPartial(object.info.table) };
    }
    if (object.info?.$case === "source" && object.info?.source !== undefined && object.info?.source !== null) {
      message.info = { $case: "source", source: Source.fromPartial(object.info.source) };
    }
    if (object.info?.$case === "sink" && object.info?.sink !== undefined && object.info?.sink !== null) {
      message.info = { $case: "sink", sink: Sink.fromPartial(object.info.sink) };
    }
    if (object.info?.$case === "index" && object.info?.index !== undefined && object.info?.index !== null) {
      message.info = { $case: "index", index: Index.fromPartial(object.info.index) };
    }
    if (object.info?.$case === "view" && object.info?.view !== undefined && object.info?.view !== null) {
      message.info = { $case: "view", view: View.fromPartial(object.info.view) };
    }
    if (object.info?.$case === "function" && object.info?.function !== undefined && object.info?.function !== null) {
      message.info = { $case: "function", function: Function.fromPartial(object.info.function) };
    }
    if (object.info?.$case === "user" && object.info?.user !== undefined && object.info?.user !== null) {
      message.info = { $case: "user", user: UserInfo.fromPartial(object.info.user) };
    }
    if (
      object.info?.$case === "parallelUnitMapping" &&
      object.info?.parallelUnitMapping !== undefined &&
      object.info?.parallelUnitMapping !== null
    ) {
      message.info = {
        $case: "parallelUnitMapping",
        parallelUnitMapping: FragmentParallelUnitMapping.fromPartial(object.info.parallelUnitMapping),
      };
    }
    if (object.info?.$case === "node" && object.info?.node !== undefined && object.info?.node !== null) {
      message.info = { $case: "node", node: WorkerNode.fromPartial(object.info.node) };
    }
    if (
      object.info?.$case === "hummockSnapshot" &&
      object.info?.hummockSnapshot !== undefined &&
      object.info?.hummockSnapshot !== null
    ) {
      message.info = {
        $case: "hummockSnapshot",
        hummockSnapshot: HummockSnapshot.fromPartial(object.info.hummockSnapshot),
      };
    }
    if (
      object.info?.$case === "hummockVersionDeltas" &&
      object.info?.hummockVersionDeltas !== undefined &&
      object.info?.hummockVersionDeltas !== null
    ) {
      message.info = {
        $case: "hummockVersionDeltas",
        hummockVersionDeltas: HummockVersionDeltas.fromPartial(object.info.hummockVersionDeltas),
      };
    }
    if (object.info?.$case === "snapshot" && object.info?.snapshot !== undefined && object.info?.snapshot !== null) {
      message.info = { $case: "snapshot", snapshot: MetaSnapshot.fromPartial(object.info.snapshot) };
    }
    if (
      object.info?.$case === "metaBackupManifestId" &&
      object.info?.metaBackupManifestId !== undefined &&
      object.info?.metaBackupManifestId !== null
    ) {
      message.info = {
        $case: "metaBackupManifestId",
        metaBackupManifestId: MetaBackupManifestId.fromPartial(object.info.metaBackupManifestId),
      };
    }
    return message;
  },
};

function createBasePauseRequest(): PauseRequest {
  return {};
}

export const PauseRequest = {
  fromJSON(_: any): PauseRequest {
    return {};
  },

  toJSON(_: PauseRequest): unknown {
    const obj: any = {};
    return obj;
  },

  fromPartial<I extends Exact<DeepPartial<PauseRequest>, I>>(_: I): PauseRequest {
    const message = createBasePauseRequest();
    return message;
  },
};

function createBasePauseResponse(): PauseResponse {
  return {};
}

export const PauseResponse = {
  fromJSON(_: any): PauseResponse {
    return {};
  },

  toJSON(_: PauseResponse): unknown {
    const obj: any = {};
    return obj;
  },

  fromPartial<I extends Exact<DeepPartial<PauseResponse>, I>>(_: I): PauseResponse {
    const message = createBasePauseResponse();
    return message;
  },
};

function createBaseResumeRequest(): ResumeRequest {
  return {};
}

export const ResumeRequest = {
  fromJSON(_: any): ResumeRequest {
    return {};
  },

  toJSON(_: ResumeRequest): unknown {
    const obj: any = {};
    return obj;
  },

  fromPartial<I extends Exact<DeepPartial<ResumeRequest>, I>>(_: I): ResumeRequest {
    const message = createBaseResumeRequest();
    return message;
  },
};

function createBaseResumeResponse(): ResumeResponse {
  return {};
}

export const ResumeResponse = {
  fromJSON(_: any): ResumeResponse {
    return {};
  },

  toJSON(_: ResumeResponse): unknown {
    const obj: any = {};
    return obj;
  },

  fromPartial<I extends Exact<DeepPartial<ResumeResponse>, I>>(_: I): ResumeResponse {
    const message = createBaseResumeResponse();
    return message;
  },
};

function createBaseGetClusterInfoRequest(): GetClusterInfoRequest {
  return {};
}

export const GetClusterInfoRequest = {
  fromJSON(_: any): GetClusterInfoRequest {
    return {};
  },

  toJSON(_: GetClusterInfoRequest): unknown {
    const obj: any = {};
    return obj;
  },

  fromPartial<I extends Exact<DeepPartial<GetClusterInfoRequest>, I>>(_: I): GetClusterInfoRequest {
    const message = createBaseGetClusterInfoRequest();
    return message;
  },
};

function createBaseGetClusterInfoResponse(): GetClusterInfoResponse {
  return { workerNodes: [], tableFragments: [], actorSplits: {}, sourceInfos: {} };
}

export const GetClusterInfoResponse = {
  fromJSON(object: any): GetClusterInfoResponse {
    return {
      workerNodes: Array.isArray(object?.workerNodes) ? object.workerNodes.map((e: any) => WorkerNode.fromJSON(e)) : [],
      tableFragments: Array.isArray(object?.tableFragments)
        ? object.tableFragments.map((e: any) => TableFragments.fromJSON(e))
        : [],
      actorSplits: isObject(object.actorSplits)
        ? Object.entries(object.actorSplits).reduce<{ [key: number]: ConnectorSplits }>((acc, [key, value]) => {
          acc[Number(key)] = ConnectorSplits.fromJSON(value);
          return acc;
        }, {})
        : {},
      sourceInfos: isObject(object.sourceInfos)
        ? Object.entries(object.sourceInfos).reduce<{ [key: number]: Source }>((acc, [key, value]) => {
          acc[Number(key)] = Source.fromJSON(value);
          return acc;
        }, {})
        : {},
    };
  },

  toJSON(message: GetClusterInfoResponse): unknown {
    const obj: any = {};
    if (message.workerNodes) {
      obj.workerNodes = message.workerNodes.map((e) => e ? WorkerNode.toJSON(e) : undefined);
    } else {
      obj.workerNodes = [];
    }
    if (message.tableFragments) {
      obj.tableFragments = message.tableFragments.map((e) => e ? TableFragments.toJSON(e) : undefined);
    } else {
      obj.tableFragments = [];
    }
    obj.actorSplits = {};
    if (message.actorSplits) {
      Object.entries(message.actorSplits).forEach(([k, v]) => {
        obj.actorSplits[k] = ConnectorSplits.toJSON(v);
      });
    }
    obj.sourceInfos = {};
    if (message.sourceInfos) {
      Object.entries(message.sourceInfos).forEach(([k, v]) => {
        obj.sourceInfos[k] = Source.toJSON(v);
      });
    }
    return obj;
  },

  fromPartial<I extends Exact<DeepPartial<GetClusterInfoResponse>, I>>(object: I): GetClusterInfoResponse {
    const message = createBaseGetClusterInfoResponse();
    message.workerNodes = object.workerNodes?.map((e) => WorkerNode.fromPartial(e)) || [];
    message.tableFragments = object.tableFragments?.map((e) => TableFragments.fromPartial(e)) || [];
    message.actorSplits = Object.entries(object.actorSplits ?? {}).reduce<{ [key: number]: ConnectorSplits }>(
      (acc, [key, value]) => {
        if (value !== undefined) {
          acc[Number(key)] = ConnectorSplits.fromPartial(value);
        }
        return acc;
      },
      {},
    );
    message.sourceInfos = Object.entries(object.sourceInfos ?? {}).reduce<{ [key: number]: Source }>(
      (acc, [key, value]) => {
        if (value !== undefined) {
          acc[Number(key)] = Source.fromPartial(value);
        }
        return acc;
      },
      {},
    );
    return message;
  },
};

function createBaseGetClusterInfoResponse_ActorSplitsEntry(): GetClusterInfoResponse_ActorSplitsEntry {
  return { key: 0, value: undefined };
}

export const GetClusterInfoResponse_ActorSplitsEntry = {
  fromJSON(object: any): GetClusterInfoResponse_ActorSplitsEntry {
    return {
      key: isSet(object.key) ? Number(object.key) : 0,
      value: isSet(object.value) ? ConnectorSplits.fromJSON(object.value) : undefined,
    };
  },

  toJSON(message: GetClusterInfoResponse_ActorSplitsEntry): unknown {
    const obj: any = {};
    message.key !== undefined && (obj.key = Math.round(message.key));
    message.value !== undefined && (obj.value = message.value ? ConnectorSplits.toJSON(message.value) : undefined);
    return obj;
  },

  fromPartial<I extends Exact<DeepPartial<GetClusterInfoResponse_ActorSplitsEntry>, I>>(
    object: I,
  ): GetClusterInfoResponse_ActorSplitsEntry {
    const message = createBaseGetClusterInfoResponse_ActorSplitsEntry();
    message.key = object.key ?? 0;
    message.value = (object.value !== undefined && object.value !== null)
      ? ConnectorSplits.fromPartial(object.value)
      : undefined;
    return message;
  },
};

function createBaseGetClusterInfoResponse_SourceInfosEntry(): GetClusterInfoResponse_SourceInfosEntry {
  return { key: 0, value: undefined };
}

export const GetClusterInfoResponse_SourceInfosEntry = {
  fromJSON(object: any): GetClusterInfoResponse_SourceInfosEntry {
    return {
      key: isSet(object.key) ? Number(object.key) : 0,
      value: isSet(object.value) ? Source.fromJSON(object.value) : undefined,
    };
  },

  toJSON(message: GetClusterInfoResponse_SourceInfosEntry): unknown {
    const obj: any = {};
    message.key !== undefined && (obj.key = Math.round(message.key));
    message.value !== undefined && (obj.value = message.value ? Source.toJSON(message.value) : undefined);
    return obj;
  },

  fromPartial<I extends Exact<DeepPartial<GetClusterInfoResponse_SourceInfosEntry>, I>>(
    object: I,
  ): GetClusterInfoResponse_SourceInfosEntry {
    const message = createBaseGetClusterInfoResponse_SourceInfosEntry();
    message.key = object.key ?? 0;
    message.value = (object.value !== undefined && object.value !== null)
      ? Source.fromPartial(object.value)
      : undefined;
    return message;
  },
};

function createBaseRescheduleRequest(): RescheduleRequest {
  return { reschedules: {} };
}

export const RescheduleRequest = {
  fromJSON(object: any): RescheduleRequest {
    return {
      reschedules: isObject(object.reschedules)
        ? Object.entries(object.reschedules).reduce<{ [key: number]: RescheduleRequest_Reschedule }>(
          (acc, [key, value]) => {
            acc[Number(key)] = RescheduleRequest_Reschedule.fromJSON(value);
            return acc;
          },
          {},
        )
        : {},
    };
  },

  toJSON(message: RescheduleRequest): unknown {
    const obj: any = {};
    obj.reschedules = {};
    if (message.reschedules) {
      Object.entries(message.reschedules).forEach(([k, v]) => {
        obj.reschedules[k] = RescheduleRequest_Reschedule.toJSON(v);
      });
    }
    return obj;
  },

  fromPartial<I extends Exact<DeepPartial<RescheduleRequest>, I>>(object: I): RescheduleRequest {
    const message = createBaseRescheduleRequest();
    message.reschedules = Object.entries(object.reschedules ?? {}).reduce<
      { [key: number]: RescheduleRequest_Reschedule }
    >((acc, [key, value]) => {
      if (value !== undefined) {
        acc[Number(key)] = RescheduleRequest_Reschedule.fromPartial(value);
      }
      return acc;
    }, {});
    return message;
  },
};

function createBaseRescheduleRequest_Reschedule(): RescheduleRequest_Reschedule {
  return { addedParallelUnits: [], removedParallelUnits: [] };
}

export const RescheduleRequest_Reschedule = {
  fromJSON(object: any): RescheduleRequest_Reschedule {
    return {
      addedParallelUnits: Array.isArray(object?.addedParallelUnits)
        ? object.addedParallelUnits.map((e: any) => Number(e))
        : [],
      removedParallelUnits: Array.isArray(object?.removedParallelUnits)
        ? object.removedParallelUnits.map((e: any) => Number(e))
        : [],
    };
  },

  toJSON(message: RescheduleRequest_Reschedule): unknown {
    const obj: any = {};
    if (message.addedParallelUnits) {
      obj.addedParallelUnits = message.addedParallelUnits.map((e) => Math.round(e));
    } else {
      obj.addedParallelUnits = [];
    }
    if (message.removedParallelUnits) {
      obj.removedParallelUnits = message.removedParallelUnits.map((e) => Math.round(e));
    } else {
      obj.removedParallelUnits = [];
    }
    return obj;
  },

  fromPartial<I extends Exact<DeepPartial<RescheduleRequest_Reschedule>, I>>(object: I): RescheduleRequest_Reschedule {
    const message = createBaseRescheduleRequest_Reschedule();
    message.addedParallelUnits = object.addedParallelUnits?.map((e) => e) || [];
    message.removedParallelUnits = object.removedParallelUnits?.map((e) => e) || [];
    return message;
  },
};

function createBaseRescheduleRequest_ReschedulesEntry(): RescheduleRequest_ReschedulesEntry {
  return { key: 0, value: undefined };
}

export const RescheduleRequest_ReschedulesEntry = {
  fromJSON(object: any): RescheduleRequest_ReschedulesEntry {
    return {
      key: isSet(object.key) ? Number(object.key) : 0,
      value: isSet(object.value) ? RescheduleRequest_Reschedule.fromJSON(object.value) : undefined,
    };
  },

  toJSON(message: RescheduleRequest_ReschedulesEntry): unknown {
    const obj: any = {};
    message.key !== undefined && (obj.key = Math.round(message.key));
    message.value !== undefined &&
      (obj.value = message.value ? RescheduleRequest_Reschedule.toJSON(message.value) : undefined);
    return obj;
  },

  fromPartial<I extends Exact<DeepPartial<RescheduleRequest_ReschedulesEntry>, I>>(
    object: I,
  ): RescheduleRequest_ReschedulesEntry {
    const message = createBaseRescheduleRequest_ReschedulesEntry();
    message.key = object.key ?? 0;
    message.value = (object.value !== undefined && object.value !== null)
      ? RescheduleRequest_Reschedule.fromPartial(object.value)
      : undefined;
    return message;
  },
};

function createBaseRescheduleResponse(): RescheduleResponse {
  return { success: false };
}

export const RescheduleResponse = {
  fromJSON(object: any): RescheduleResponse {
    return { success: isSet(object.success) ? Boolean(object.success) : false };
  },

  toJSON(message: RescheduleResponse): unknown {
    const obj: any = {};
    message.success !== undefined && (obj.success = message.success);
    return obj;
  },

  fromPartial<I extends Exact<DeepPartial<RescheduleResponse>, I>>(object: I): RescheduleResponse {
    const message = createBaseRescheduleResponse();
    message.success = object.success ?? false;
    return message;
  },
};

function createBaseMembersRequest(): MembersRequest {
  return {};
}

export const MembersRequest = {
  fromJSON(_: any): MembersRequest {
    return {};
  },

  toJSON(_: MembersRequest): unknown {
    const obj: any = {};
    return obj;
  },

  fromPartial<I extends Exact<DeepPartial<MembersRequest>, I>>(_: I): MembersRequest {
    const message = createBaseMembersRequest();
    return message;
  },
};

function createBaseMetaMember(): MetaMember {
  return { address: undefined, isLeader: false };
}

export const MetaMember = {
  fromJSON(object: any): MetaMember {
    return {
      address: isSet(object.address) ? HostAddress.fromJSON(object.address) : undefined,
      isLeader: isSet(object.isLeader) ? Boolean(object.isLeader) : false,
    };
  },

  toJSON(message: MetaMember): unknown {
    const obj: any = {};
    message.address !== undefined && (obj.address = message.address ? HostAddress.toJSON(message.address) : undefined);
    message.isLeader !== undefined && (obj.isLeader = message.isLeader);
    return obj;
  },

  fromPartial<I extends Exact<DeepPartial<MetaMember>, I>>(object: I): MetaMember {
    const message = createBaseMetaMember();
    message.address = (object.address !== undefined && object.address !== null)
      ? HostAddress.fromPartial(object.address)
      : undefined;
    message.isLeader = object.isLeader ?? false;
    return message;
  },
};

function createBaseMembersResponse(): MembersResponse {
  return { members: [] };
}

export const MembersResponse = {
  fromJSON(object: any): MembersResponse {
    return { members: Array.isArray(object?.members) ? object.members.map((e: any) => MetaMember.fromJSON(e)) : [] };
  },

  toJSON(message: MembersResponse): unknown {
    const obj: any = {};
    if (message.members) {
      obj.members = message.members.map((e) => e ? MetaMember.toJSON(e) : undefined);
    } else {
      obj.members = [];
    }
    return obj;
  },

  fromPartial<I extends Exact<DeepPartial<MembersResponse>, I>>(object: I): MembersResponse {
    const message = createBaseMembersResponse();
    message.members = object.members?.map((e) => MetaMember.fromPartial(e)) || [];
    return message;
  },
};

function createBaseSystemParams(): SystemParams {
  return {
    barrierIntervalMs: undefined,
    checkpointFrequency: undefined,
    sstableSizeMb: undefined,
    blockSizeKb: undefined,
    bloomFalsePositive: undefined,
    stateStore: undefined,
    dataDirectory: undefined,
    backupStorageUrl: undefined,
    backupStorageDirectory: undefined,
  };
}

export const SystemParams = {
  fromJSON(object: any): SystemParams {
    return {
      barrierIntervalMs: isSet(object.barrierIntervalMs) ? Number(object.barrierIntervalMs) : undefined,
      checkpointFrequency: isSet(object.checkpointFrequency) ? Number(object.checkpointFrequency) : undefined,
      sstableSizeMb: isSet(object.sstableSizeMb) ? Number(object.sstableSizeMb) : undefined,
      blockSizeKb: isSet(object.blockSizeKb) ? Number(object.blockSizeKb) : undefined,
      bloomFalsePositive: isSet(object.bloomFalsePositive) ? Number(object.bloomFalsePositive) : undefined,
      stateStore: isSet(object.stateStore) ? String(object.stateStore) : undefined,
      dataDirectory: isSet(object.dataDirectory) ? String(object.dataDirectory) : undefined,
      backupStorageUrl: isSet(object.backupStorageUrl) ? String(object.backupStorageUrl) : undefined,
      backupStorageDirectory: isSet(object.backupStorageDirectory) ? String(object.backupStorageDirectory) : undefined,
    };
  },

  toJSON(message: SystemParams): unknown {
    const obj: any = {};
    message.barrierIntervalMs !== undefined && (obj.barrierIntervalMs = Math.round(message.barrierIntervalMs));
    message.checkpointFrequency !== undefined && (obj.checkpointFrequency = Math.round(message.checkpointFrequency));
    message.sstableSizeMb !== undefined && (obj.sstableSizeMb = Math.round(message.sstableSizeMb));
    message.blockSizeKb !== undefined && (obj.blockSizeKb = Math.round(message.blockSizeKb));
    message.bloomFalsePositive !== undefined && (obj.bloomFalsePositive = message.bloomFalsePositive);
    message.stateStore !== undefined && (obj.stateStore = message.stateStore);
    message.dataDirectory !== undefined && (obj.dataDirectory = message.dataDirectory);
    message.backupStorageUrl !== undefined && (obj.backupStorageUrl = message.backupStorageUrl);
    message.backupStorageDirectory !== undefined && (obj.backupStorageDirectory = message.backupStorageDirectory);
    return obj;
  },

  fromPartial<I extends Exact<DeepPartial<SystemParams>, I>>(object: I): SystemParams {
    const message = createBaseSystemParams();
    message.barrierIntervalMs = object.barrierIntervalMs ?? undefined;
    message.checkpointFrequency = object.checkpointFrequency ?? undefined;
    message.sstableSizeMb = object.sstableSizeMb ?? undefined;
    message.blockSizeKb = object.blockSizeKb ?? undefined;
    message.bloomFalsePositive = object.bloomFalsePositive ?? undefined;
    message.stateStore = object.stateStore ?? undefined;
    message.dataDirectory = object.dataDirectory ?? undefined;
    message.backupStorageUrl = object.backupStorageUrl ?? undefined;
    message.backupStorageDirectory = object.backupStorageDirectory ?? undefined;
    return message;
  },
};

function createBaseGetSystemParamsRequest(): GetSystemParamsRequest {
  return {};
}

export const GetSystemParamsRequest = {
  fromJSON(_: any): GetSystemParamsRequest {
    return {};
  },

  toJSON(_: GetSystemParamsRequest): unknown {
    const obj: any = {};
    return obj;
  },

  fromPartial<I extends Exact<DeepPartial<GetSystemParamsRequest>, I>>(_: I): GetSystemParamsRequest {
    const message = createBaseGetSystemParamsRequest();
    return message;
  },
};

function createBaseGetSystemParamsResponse(): GetSystemParamsResponse {
  return { params: undefined };
}

export const GetSystemParamsResponse = {
  fromJSON(object: any): GetSystemParamsResponse {
    return { params: isSet(object.params) ? SystemParams.fromJSON(object.params) : undefined };
  },

  toJSON(message: GetSystemParamsResponse): unknown {
    const obj: any = {};
    message.params !== undefined && (obj.params = message.params ? SystemParams.toJSON(message.params) : undefined);
    return obj;
  },

  fromPartial<I extends Exact<DeepPartial<GetSystemParamsResponse>, I>>(object: I): GetSystemParamsResponse {
    const message = createBaseGetSystemParamsResponse();
    message.params = (object.params !== undefined && object.params !== null)
      ? SystemParams.fromPartial(object.params)
      : undefined;
    return message;
  },
};

function createBaseSetSystemParamRequest(): SetSystemParamRequest {
  return { param: "", value: undefined };
}

export const SetSystemParamRequest = {
  fromJSON(object: any): SetSystemParamRequest {
    return {
      param: isSet(object.param) ? String(object.param) : "",
      value: isSet(object.value) ? String(object.value) : undefined,
    };
  },

  toJSON(message: SetSystemParamRequest): unknown {
    const obj: any = {};
    message.param !== undefined && (obj.param = message.param);
    message.value !== undefined && (obj.value = message.value);
    return obj;
  },

  fromPartial<I extends Exact<DeepPartial<SetSystemParamRequest>, I>>(object: I): SetSystemParamRequest {
    const message = createBaseSetSystemParamRequest();
    message.param = object.param ?? "";
    message.value = object.value ?? undefined;
    return message;
  },
};

function createBaseSetSystemParamResponse(): SetSystemParamResponse {
  return {};
}

export const SetSystemParamResponse = {
  fromJSON(_: any): SetSystemParamResponse {
    return {};
  },

  toJSON(_: SetSystemParamResponse): unknown {
    const obj: any = {};
    return obj;
  },

  fromPartial<I extends Exact<DeepPartial<SetSystemParamResponse>, I>>(_: I): SetSystemParamResponse {
    const message = createBaseSetSystemParamResponse();
    return message;
  },
};

type Builtin = Date | Function | Uint8Array | string | number | boolean | undefined;

export type DeepPartial<T> = T extends Builtin ? T
  : T extends Array<infer U> ? Array<DeepPartial<U>> : T extends ReadonlyArray<infer U> ? ReadonlyArray<DeepPartial<U>>
  : T extends { $case: string } ? { [K in keyof Omit<T, "$case">]?: DeepPartial<T[K]> } & { $case: T["$case"] }
  : T extends {} ? { [K in keyof T]?: DeepPartial<T[K]> }
  : Partial<T>;

type KeysOfUnion<T> = T extends T ? keyof T : never;
export type Exact<P, I extends P> = P extends Builtin ? P
  : P & { [K in keyof P]: Exact<P[K], I[K]> } & { [K in Exclude<keyof I, KeysOfUnion<P>>]: never };

function isObject(value: any): boolean {
  return typeof value === "object" && value !== null;
}

function isSet(value: any): boolean {
  return value !== null && value !== undefined;
}<|MERGE_RESOLUTION|>--- conflicted
+++ resolved
@@ -154,8 +154,8 @@
 export interface TableFragments_ActorStatus {
   /** Current on which parallel unit */
   parallelUnit:
-    | ParallelUnit
-    | undefined;
+  | ParallelUnit
+  | undefined;
   /** Current state */
   state: TableFragments_ActorStatus_ActorState;
 }
@@ -235,7 +235,7 @@
 
 export type TableFragments_Fragment_FragmentDistributionType =
   typeof TableFragments_Fragment_FragmentDistributionType[
-    keyof typeof TableFragments_Fragment_FragmentDistributionType
+  keyof typeof TableFragments_Fragment_FragmentDistributionType
   ];
 
 export function tableFragments_Fragment_FragmentDistributionTypeFromJSON(
@@ -427,21 +427,21 @@
   operation: SubscribeResponse_Operation;
   version: number;
   info?:
-    | { $case: "database"; database: Database }
-    | { $case: "schema"; schema: Schema }
-    | { $case: "table"; table: Table }
-    | { $case: "source"; source: Source }
-    | { $case: "sink"; sink: Sink }
-    | { $case: "index"; index: Index }
-    | { $case: "view"; view: View }
-    | { $case: "function"; function: Function }
-    | { $case: "user"; user: UserInfo }
-    | { $case: "parallelUnitMapping"; parallelUnitMapping: FragmentParallelUnitMapping }
-    | { $case: "node"; node: WorkerNode }
-    | { $case: "hummockSnapshot"; hummockSnapshot: HummockSnapshot }
-    | { $case: "hummockVersionDeltas"; hummockVersionDeltas: HummockVersionDeltas }
-    | { $case: "snapshot"; snapshot: MetaSnapshot }
-    | { $case: "metaBackupManifestId"; metaBackupManifestId: MetaBackupManifestId };
+  | { $case: "database"; database: Database }
+  | { $case: "schema"; schema: Schema }
+  | { $case: "table"; table: Table }
+  | { $case: "source"; source: Source }
+  | { $case: "sink"; sink: Sink }
+  | { $case: "index"; index: Index }
+  | { $case: "view"; view: View }
+  | { $case: "function"; function: Function }
+  | { $case: "user"; user: UserInfo }
+  | { $case: "parallelUnitMapping"; parallelUnitMapping: FragmentParallelUnitMapping }
+  | { $case: "node"; node: WorkerNode }
+  | { $case: "hummockSnapshot"; hummockSnapshot: HummockSnapshot }
+  | { $case: "hummockVersionDeltas"; hummockVersionDeltas: HummockVersionDeltas }
+  | { $case: "snapshot"; snapshot: MetaSnapshot }
+  | { $case: "metaBackupManifestId"; metaBackupManifestId: MetaBackupManifestId };
 }
 
 export const SubscribeResponse_Operation = {
@@ -585,7 +585,6 @@
   params: SystemParams | undefined;
 }
 
-<<<<<<< HEAD
 function createBaseTelemetryInfoRequest(): TelemetryInfoRequest {
   return {};
 }
@@ -636,7 +635,6 @@
   },
 };
 
-=======
 export interface SetSystemParamRequest {
   param: string;
   /** None means set to default value. */
@@ -646,7 +644,6 @@
 export interface SetSystemParamResponse {
 }
 
->>>>>>> b640cbdd
 function createBaseHeartbeatRequest(): HeartbeatRequest {
   return { nodeId: 0, info: [] };
 }
@@ -1895,43 +1892,43 @@
       info: isSet(object.database)
         ? { $case: "database", database: Database.fromJSON(object.database) }
         : isSet(object.schema)
-        ? { $case: "schema", schema: Schema.fromJSON(object.schema) }
-        : isSet(object.table)
-        ? { $case: "table", table: Table.fromJSON(object.table) }
-        : isSet(object.source)
-        ? { $case: "source", source: Source.fromJSON(object.source) }
-        : isSet(object.sink)
-        ? { $case: "sink", sink: Sink.fromJSON(object.sink) }
-        : isSet(object.index)
-        ? { $case: "index", index: Index.fromJSON(object.index) }
-        : isSet(object.view)
-        ? { $case: "view", view: View.fromJSON(object.view) }
-        : isSet(object.function)
-        ? { $case: "function", function: Function.fromJSON(object.function) }
-        : isSet(object.user)
-        ? { $case: "user", user: UserInfo.fromJSON(object.user) }
-        : isSet(object.parallelUnitMapping)
-        ? {
-          $case: "parallelUnitMapping",
-          parallelUnitMapping: FragmentParallelUnitMapping.fromJSON(object.parallelUnitMapping),
-        }
-        : isSet(object.node)
-        ? { $case: "node", node: WorkerNode.fromJSON(object.node) }
-        : isSet(object.hummockSnapshot)
-        ? { $case: "hummockSnapshot", hummockSnapshot: HummockSnapshot.fromJSON(object.hummockSnapshot) }
-        : isSet(object.hummockVersionDeltas)
-        ? {
-          $case: "hummockVersionDeltas",
-          hummockVersionDeltas: HummockVersionDeltas.fromJSON(object.hummockVersionDeltas),
-        }
-        : isSet(object.snapshot)
-        ? { $case: "snapshot", snapshot: MetaSnapshot.fromJSON(object.snapshot) }
-        : isSet(object.metaBackupManifestId)
-        ? {
-          $case: "metaBackupManifestId",
-          metaBackupManifestId: MetaBackupManifestId.fromJSON(object.metaBackupManifestId),
-        }
-        : undefined,
+          ? { $case: "schema", schema: Schema.fromJSON(object.schema) }
+          : isSet(object.table)
+            ? { $case: "table", table: Table.fromJSON(object.table) }
+            : isSet(object.source)
+              ? { $case: "source", source: Source.fromJSON(object.source) }
+              : isSet(object.sink)
+                ? { $case: "sink", sink: Sink.fromJSON(object.sink) }
+                : isSet(object.index)
+                  ? { $case: "index", index: Index.fromJSON(object.index) }
+                  : isSet(object.view)
+                    ? { $case: "view", view: View.fromJSON(object.view) }
+                    : isSet(object.function)
+                      ? { $case: "function", function: Function.fromJSON(object.function) }
+                      : isSet(object.user)
+                        ? { $case: "user", user: UserInfo.fromJSON(object.user) }
+                        : isSet(object.parallelUnitMapping)
+                          ? {
+                            $case: "parallelUnitMapping",
+                            parallelUnitMapping: FragmentParallelUnitMapping.fromJSON(object.parallelUnitMapping),
+                          }
+                          : isSet(object.node)
+                            ? { $case: "node", node: WorkerNode.fromJSON(object.node) }
+                            : isSet(object.hummockSnapshot)
+                              ? { $case: "hummockSnapshot", hummockSnapshot: HummockSnapshot.fromJSON(object.hummockSnapshot) }
+                              : isSet(object.hummockVersionDeltas)
+                                ? {
+                                  $case: "hummockVersionDeltas",
+                                  hummockVersionDeltas: HummockVersionDeltas.fromJSON(object.hummockVersionDeltas),
+                                }
+                                : isSet(object.snapshot)
+                                  ? { $case: "snapshot", snapshot: MetaSnapshot.fromJSON(object.snapshot) }
+                                  : isSet(object.metaBackupManifestId)
+                                    ? {
+                                      $case: "metaBackupManifestId",
+                                      metaBackupManifestId: MetaBackupManifestId.fromJSON(object.metaBackupManifestId),
+                                    }
+                                    : undefined,
     };
   },
 
