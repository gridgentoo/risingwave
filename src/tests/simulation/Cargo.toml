[package]
name = "risingwave_simulation"
version = "0.1.0"
edition = "2021"
# See more keys and their definitions at https://doc.rust-lang.org/cargo/reference/manifest.html

[package.metadata.cargo-machete]
ignored = ["serde"]

[package.metadata.cargo-udeps.ignore]
normal = ["serde"]

[dependencies]
anyhow = "1.0"
async-trait = "0.1"
aws-sdk-s3 = { version = "0.2.17", package = "madsim-aws-sdk-s3" }
clap = { version = "4", features = ["derive"] }
console = "0.15"
etcd-client = { version = "0.2.18", package = "madsim-etcd-client" }
futures = { version = "0.3", default-features = false, features = ["alloc"] }
glob = "0.3"
itertools = "0.10"
<<<<<<< HEAD
madsim = "0.2.18"
=======
lru = { git = "https://github.com/risingwavelabs/lru-rs.git", branch = "evict_by_timestamp" }
madsim = "0.2.17"
>>>>>>> 380e1045
paste = "1"
pin-project = "1.0"
pretty_assertions = "1"
rand = "0.8"
rdkafka = { package = "madsim-rdkafka", version = "=0.2.14-alpha", features = ["cmake-build"] }
risingwave_common = { path = "../../common" }
risingwave_compactor = { path = "../../storage/compactor" }
risingwave_compute = { path = "../../compute" }
risingwave_ctl = { path = "../../ctl" }
risingwave_frontend = { path = "../../frontend" }
risingwave_meta = { path = "../../meta" }
risingwave_pb = { path = "../../prost" }
risingwave_sqlparser = { path = "../../sqlparser" }
risingwave_sqlsmith = { path = "../sqlsmith" }
serde = "1.0.152"
serde_derive = "1.0.152"
serde_json = "1.0.91"
sqllogictest = "0.11.1"
tempfile = "3"
tokio = { version = "0.2.15", package = "madsim-tokio" }
tokio-postgres = "0.7.7"
tracing = "0.1"
tracing-subscriber = "0.3"<|MERGE_RESOLUTION|>--- conflicted
+++ resolved
@@ -20,12 +20,8 @@
 futures = { version = "0.3", default-features = false, features = ["alloc"] }
 glob = "0.3"
 itertools = "0.10"
-<<<<<<< HEAD
+lru = { git = "https://github.com/risingwavelabs/lru-rs.git", branch = "evict_by_timestamp" }
 madsim = "0.2.18"
-=======
-lru = { git = "https://github.com/risingwavelabs/lru-rs.git", branch = "evict_by_timestamp" }
-madsim = "0.2.17"
->>>>>>> 380e1045
 paste = "1"
 pin-project = "1.0"
 pretty_assertions = "1"
