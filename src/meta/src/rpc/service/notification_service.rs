--- conflicted
+++ resolved
@@ -202,18 +202,6 @@
             SubscribeType::Unspecified => unreachable!(),
         };
 
-<<<<<<< HEAD
-        tx.send(Ok(SubscribeResponse {
-            status: None,
-            operation: Operation::Snapshot as i32,
-            info: Some(Info::Snapshot(meta_snapshot)),
-            version: self.env.notification_manager().current_version().await,
-            align_epoch: None,
-        }))
-        .unwrap();
-
-=======
->>>>>>> d725b67c
         self.env
             .notification_manager()
             .notify_snapshot(worker_key, meta_snapshot);
