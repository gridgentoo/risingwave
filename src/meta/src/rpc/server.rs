--- conflicted
+++ resolved
@@ -408,6 +408,7 @@
             env.clone(),
             hummock_manager.clone(),
             backup_storage,
+            meta_metrics.registry().clone(),
         ));
         let vacuum_manager = Arc::new(hummock::VacuumManager::new(
             env.clone(),
@@ -460,94 +461,12 @@
         let health_srv = HealthServiceImpl::new();
         let backup_srv = BackupServiceImpl::new(backup_manager);
 
-<<<<<<< HEAD
         if let Some(prometheus_addr) = address_info.prometheus_addr {
             MetricsManager::boot_metrics_service(
                 prometheus_addr.to_string(),
                 meta_metrics.registry().clone(),
             )
         }
-=======
-    // Initialize services.
-    let backup_object_store = Arc::new(
-        parse_remote_object_store(
-            &env.opts.backup_storage_url,
-            Arc::new(ObjectStoreMetrics::unused()),
-            true,
-        )
-        .await,
-    );
-    let backup_storage = Arc::new(
-        ObjectStoreMetaSnapshotStorage::new(
-            &env.opts.backup_storage_directory,
-            backup_object_store,
-        )
-        .await?,
-    );
-    let backup_manager = Arc::new(BackupManager::new(
-        env.clone(),
-        hummock_manager.clone(),
-        backup_storage,
-        meta_metrics.registry().clone(),
-    ));
-    let vacuum_manager = Arc::new(hummock::VacuumManager::new(
-        env.clone(),
-        hummock_manager.clone(),
-        backup_manager.clone(),
-        compactor_manager.clone(),
-    ));
-
-    let heartbeat_srv = HeartbeatServiceImpl::new(cluster_manager.clone());
-    let ddl_srv = DdlServiceImpl::<S>::new(
-        env.clone(),
-        catalog_manager.clone(),
-        stream_manager.clone(),
-        source_manager.clone(),
-        cluster_manager.clone(),
-        fragment_manager.clone(),
-        barrier_manager.clone(),
-    );
-
-    let user_srv = UserServiceImpl::<S>::new(env.clone(), catalog_manager.clone());
-
-    let scale_srv = ScaleServiceImpl::<S>::new(
-        barrier_scheduler.clone(),
-        fragment_manager.clone(),
-        cluster_manager.clone(),
-        source_manager,
-        catalog_manager.clone(),
-        stream_manager.clone(),
-    );
-
-    let cluster_srv = ClusterServiceImpl::<S>::new(cluster_manager.clone());
-    let stream_srv = StreamServiceImpl::<S>::new(
-        env.clone(),
-        barrier_scheduler.clone(),
-        fragment_manager.clone(),
-    );
-    let hummock_srv = HummockServiceImpl::new(
-        hummock_manager.clone(),
-        compactor_manager.clone(),
-        vacuum_manager.clone(),
-        fragment_manager.clone(),
-    );
-    let notification_srv = NotificationServiceImpl::new(
-        env.clone(),
-        catalog_manager,
-        cluster_manager.clone(),
-        hummock_manager.clone(),
-        fragment_manager.clone(),
-    );
-    let health_srv = HealthServiceImpl::new();
-    let backup_srv = BackupServiceImpl::new(backup_manager);
-
-    if let Some(prometheus_addr) = address_info.prometheus_addr {
-        MetricsManager::boot_metrics_service(
-            prometheus_addr.to_string(),
-            meta_metrics.registry().clone(),
-        )
-    }
->>>>>>> 18c880bd
 
         // Initialize sub-tasks.
         // sub_tasks executed concurrently. Can be shutdown via shutdown_all
