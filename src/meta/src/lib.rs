// Copyright 2022 Singularity Data
//
// Licensed under the Apache License, Version 2.0 (the "License");
// you may not use this file except in compliance with the License.
// You may obtain a copy of the License at
//
// http://www.apache.org/licenses/LICENSE-2.0
//
// Unless required by applicable law or agreed to in writing, software
// distributed under the License is distributed on an "AS IS" BASIS,
// WITHOUT WARRANTIES OR CONDITIONS OF ANY KIND, either express or implied.
// See the License for the specific language governing permissions and
// limitations under the License.

#![allow(clippy::derive_partial_eq_without_eq)]
#![warn(clippy::dbg_macro)]
#![warn(clippy::disallowed_methods)]
#![warn(clippy::doc_markdown)]
#![warn(clippy::explicit_into_iter_loop)]
#![warn(clippy::explicit_iter_loop)]
#![warn(clippy::inconsistent_struct_constructor)]
#![warn(clippy::map_flatten)]
#![warn(clippy::no_effect_underscore_binding)]
#![warn(clippy::await_holding_lock)]
#![deny(unused_must_use)]
#![deny(rustdoc::broken_intra_doc_links)]
#![feature(trait_alias)]
#![feature(generic_associated_types)]
#![feature(binary_heap_drain_sorted)]
#![feature(option_result_contains)]
#![feature(let_chains)]
#![feature(let_else)]
#![feature(type_alias_impl_trait)]
#![feature(map_first_last)]
#![feature(drain_filter)]
#![cfg_attr(coverage, feature(no_coverage))]

mod barrier;
pub mod cluster;
mod dashboard;
pub mod hummock;
pub mod manager;
mod model;
pub mod rpc;
pub mod storage;
mod stream;
pub mod test_utils;

use std::time::Duration;

use clap::{ArgEnum, Parser};
use risingwave_common::config::ComputeNodeConfig;

use crate::manager::MetaOpts;
use crate::rpc::server::{rpc_serve, MetaStoreBackend};

#[derive(Copy, Clone, Debug, ArgEnum)]
enum Backend {
    Mem,
    Etcd,
}

#[derive(Debug, Parser)]
pub struct MetaNodeOpts {
    // TODO: rename to listen_address and separate out the port.
    #[clap(long, default_value = "127.0.0.1:5690")]
    host: String,

    #[clap(long)]
    dashboard_host: Option<String>,

    #[clap(long)]
    prometheus_host: Option<String>,

    #[clap(long, arg_enum, default_value_t = Backend::Mem)]
    backend: Backend,

    #[clap(long, default_value_t = String::from(""))]
    etcd_endpoints: String,

    /// Maximum allowed heartbeat interval in ms.
    #[clap(long, default_value = "60000")]
    max_heartbeat_interval: u32,

    #[clap(long)]
    dashboard_ui_path: Option<String>,

    /// No given `config_path` means to use default config.
    #[clap(long, default_value = "")]
    pub config_path: String,

    /// Whether to enable fail-on-recovery. If not set, default to enable. Should only be used in
    /// e2e tests.
    #[clap(long)]
    disable_recovery: bool,
}

fn load_config(opts: &MetaNodeOpts) -> ComputeNodeConfig {
    risingwave_common::config::load_config(&opts.config_path)
}

use std::future::Future;
use std::pin::Pin;

/// Start meta node
<<<<<<< HEAD
pub async fn start(opts: MetaNodeOpts) {
    let compute_config = load_config(&opts);
    let addr = opts.host.parse().unwrap();
    let dashboard_addr = opts.dashboard_host.map(|x| x.parse().unwrap());
    let prometheus_addr = opts.prometheus_host.map(|x| x.parse().unwrap());
    let backend = match opts.backend {
        Backend::Etcd => MetaStoreBackend::Etcd {
            endpoints: opts
                .etcd_endpoints
                .split(',')
                .map(|x| x.to_string())
                .collect(),
        },
        Backend::Mem => MetaStoreBackend::Mem,
    };
    let max_heartbeat_interval = Duration::from_millis(opts.max_heartbeat_interval as u64);
    let checkpoint_interval =
        Duration::from_millis(compute_config.streaming.checkpoint_interval_ms as u64);
    let in_flight_barrier_nums = compute_config.streaming.in_flight_barrier_nums as usize;
    tracing::info!("Meta server listening at {}", addr);
    let (join_handle, _shutdown_send) = rpc_serve(
        addr,
        prometheus_addr,
        dashboard_addr,
        backend,
        max_heartbeat_interval,
        opts.dashboard_ui_path,
        MetaOpts {
            enable_recovery: !opts.disable_recovery,
            checkpoint_interval,
            in_flight_barrier_nums,
        },
    )
    .await
    .unwrap();
    join_handle.await.unwrap();
=======
pub fn start(opts: MetaNodeOpts) -> Pin<Box<dyn Future<Output = ()> + Send>> {
    // WARNING: don't change the function signature. Making it `async fn` will cause
    // slow compile in release mode.
    Box::pin(async move {
        let compute_config = load_config(&opts);
        let addr = opts.host.parse().unwrap();
        let dashboard_addr = opts.dashboard_host.map(|x| x.parse().unwrap());
        let prometheus_addr = opts.prometheus_host.map(|x| x.parse().unwrap());
        let backend = match opts.backend {
            Backend::Etcd => MetaStoreBackend::Etcd {
                endpoints: opts
                    .etcd_endpoints
                    .split(',')
                    .map(|x| x.to_string())
                    .collect(),
            },
            Backend::Mem => MetaStoreBackend::Mem,
        };
        let max_heartbeat_interval = Duration::from_millis(opts.max_heartbeat_interval as u64);
        let checkpoint_interval =
            Duration::from_millis(compute_config.streaming.checkpoint_interval_ms as u64);

        tracing::info!("Meta server listening at {}", addr);
        let (join_handle, _shutdown_send) = rpc_serve(
            addr,
            prometheus_addr,
            dashboard_addr,
            backend,
            max_heartbeat_interval,
            opts.dashboard_ui_path,
            MetaOpts {
                enable_recovery: !opts.disable_recovery,
                checkpoint_interval,
            },
        )
        .await
        .unwrap();
        join_handle.await.unwrap();
    })
>>>>>>> 5a5de581
}<|MERGE_RESOLUTION|>--- conflicted
+++ resolved
@@ -103,44 +103,6 @@
 use std::pin::Pin;
 
 /// Start meta node
-<<<<<<< HEAD
-pub async fn start(opts: MetaNodeOpts) {
-    let compute_config = load_config(&opts);
-    let addr = opts.host.parse().unwrap();
-    let dashboard_addr = opts.dashboard_host.map(|x| x.parse().unwrap());
-    let prometheus_addr = opts.prometheus_host.map(|x| x.parse().unwrap());
-    let backend = match opts.backend {
-        Backend::Etcd => MetaStoreBackend::Etcd {
-            endpoints: opts
-                .etcd_endpoints
-                .split(',')
-                .map(|x| x.to_string())
-                .collect(),
-        },
-        Backend::Mem => MetaStoreBackend::Mem,
-    };
-    let max_heartbeat_interval = Duration::from_millis(opts.max_heartbeat_interval as u64);
-    let checkpoint_interval =
-        Duration::from_millis(compute_config.streaming.checkpoint_interval_ms as u64);
-    let in_flight_barrier_nums = compute_config.streaming.in_flight_barrier_nums as usize;
-    tracing::info!("Meta server listening at {}", addr);
-    let (join_handle, _shutdown_send) = rpc_serve(
-        addr,
-        prometheus_addr,
-        dashboard_addr,
-        backend,
-        max_heartbeat_interval,
-        opts.dashboard_ui_path,
-        MetaOpts {
-            enable_recovery: !opts.disable_recovery,
-            checkpoint_interval,
-            in_flight_barrier_nums,
-        },
-    )
-    .await
-    .unwrap();
-    join_handle.await.unwrap();
-=======
 pub fn start(opts: MetaNodeOpts) -> Pin<Box<dyn Future<Output = ()> + Send>> {
     // WARNING: don't change the function signature. Making it `async fn` will cause
     // slow compile in release mode.
@@ -162,6 +124,7 @@
         let max_heartbeat_interval = Duration::from_millis(opts.max_heartbeat_interval as u64);
         let checkpoint_interval =
             Duration::from_millis(compute_config.streaming.checkpoint_interval_ms as u64);
+        let in_flight_barrier_nums = compute_config.streaming.in_flight_barrier_nums as usize;
 
         tracing::info!("Meta server listening at {}", addr);
         let (join_handle, _shutdown_send) = rpc_serve(
@@ -174,11 +137,11 @@
             MetaOpts {
                 enable_recovery: !opts.disable_recovery,
                 checkpoint_interval,
+                in_flight_barrier_nums,
             },
         )
         .await
         .unwrap();
         join_handle.await.unwrap();
     })
->>>>>>> 5a5de581
 }