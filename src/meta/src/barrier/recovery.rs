// Copyright 2022 Singularity Data
//
// Licensed under the Apache License, Version 2.0 (the "License");
// you may not use this file except in compliance with the License.
// You may obtain a copy of the License at
//
// http://www.apache.org/licenses/LICENSE-2.0
//
// Unless required by applicable law or agreed to in writing, software
// distributed under the License is distributed on an "AS IS" BASIS,
// WITHOUT WARRANTIES OR CONDITIONS OF ANY KIND, either express or implied.
// See the License for the specific language governing permissions and
// limitations under the License.

use std::collections::HashSet;
use std::iter::Map;
use std::sync::Arc;
use std::time::Duration;

use futures::future::try_join_all;
use log::{debug, error};
use risingwave_common::error::{ErrorCode, Result, RwError, ToRwResult};
use risingwave_common::util::epoch::Epoch;
use risingwave_pb::common::ActorInfo;
use risingwave_pb::data::Epoch as ProstEpoch;
use risingwave_pb::stream_service::inject_barrier_response::FinishedCreateMview;
use risingwave_pb::stream_service::{
    BroadcastActorInfoTableRequest, BuildActorsRequest, ForceStopActorsRequest, SyncSourcesRequest,
    UpdateActorsRequest,
};
use tokio::sync::RwLock;
use tokio_retry::strategy::{jitter, ExponentialBackoff};
use uuid::Uuid;

use crate::barrier::command::CommandContext;
use crate::barrier::info::BarrierActorInfo;
use crate::barrier::{Command, GlobalBarrierManager};
use crate::model::ActorId;
use crate::storage::MetaStore;

pub type RecoveryResult = (Epoch, HashSet<ActorId>, Vec<FinishedCreateMview>);

impl<S> GlobalBarrierManager<S>
where
    S: MetaStore,
{
    // Retry base interval in milliseconds.
    const RECOVERY_RETRY_BASE_INTERVAL: u64 = 100;
    // Retry max interval.
    const RECOVERY_RETRY_MAX_INTERVAL: Duration = Duration::from_secs(10);

    #[inline(always)]
    /// Initialize a retry strategy for operation in recovery.
    fn get_retry_strategy() -> Map<ExponentialBackoff, fn(Duration) -> Duration> {
        ExponentialBackoff::from_millis(Self::RECOVERY_RETRY_BASE_INTERVAL)
            .max_delay(Self::RECOVERY_RETRY_MAX_INTERVAL)
            .map(jitter)
    }

    /// Recovery the whole cluster from the latest epoch.
<<<<<<< HEAD
    pub(crate) async fn recovery(
        &self,
        prev_epoch: Epoch,
        prev_command: Option<Arc<RwLock<Vec<Command>>>>,
    ) -> RecoveryResult {
=======
    pub(crate) async fn recovery(&self, prev_epoch: Epoch) -> RecoveryResult {
>>>>>>> fb519e5d
        // Abort buffered schedules, they might be dirty already.
        self.scheduled_barriers.abort().await;

        debug!("recovery start!");
        let retry_strategy = Self::get_retry_strategy();
        let (new_epoch, responses) = tokio_retry::Retry::spawn(retry_strategy, || async {
            let info = self.resolve_actor_info(None).await;
            let mut new_epoch = prev_epoch.next();

            // Reset all compute nodes, stop and drop existing actors.
            self.reset_compute_nodes(&info, &prev_epoch, &new_epoch)
                .await;

            // Refresh sources in local source manger of compute node.
            if let Err(err) = self.sync_sources(&info).await {
                error!("sync_sources failed: {}", err);
                return Err(err);
            }

            // update and build all actors.
            if let Err(err) = self.update_actors(&info).await {
                error!("update_actors failed: {}", err);
                return Err(err);
            }
            if let Err(err) = self.build_actors(&info).await {
                error!("build_actors failed: {}", err);
                return Err(err);
            }

            let prev_epoch = new_epoch;
            new_epoch = prev_epoch.next();
            // checkpoint, used as init barrier to initialize all executors.
            let command_ctx = CommandContext::new(
                self.fragment_manager.clone(),
                self.env.stream_clients_ref(),
                &info,
                &prev_epoch,
                &new_epoch,
                Command::checkpoint(),
            );

            match GlobalBarrierManager::inject_barrier(self.env.clone(), &command_ctx).await {
                Ok(response) => {
                    if let Err(err) = command_ctx.post_collect().await {
                        error!("post_collect failed: {}", err);
                        return Err(err);
                    }
                    Ok((new_epoch, response))
                }
                Err(err) => {
                    error!("inject_barrier failed: {}", err);
                    Err(err)
                }
            }
        })
        .await
        .expect("Retry until recovery success.");
        debug!("recovery success");

        return (
            new_epoch,
            self.fragment_manager.all_chain_actor_ids().await,
            responses
                .into_iter()
                .flat_map(|r| r.finished_create_mviews)
                .collect(),
        );
    }

<<<<<<< HEAD
    /// Clean up previous command dirty data. Currently, we only need to handle table fragments info
    /// for `CreateMaterializedView`. For `DropMaterializedView`, since we already response fail to
    /// frontend and the actors will be rebuild by follow recovery process, it's okay to retain
    /// it.
    async fn clean_up(&self, prev_command: Arc<RwLock<Vec<Command>>>) {
        while let Some(command) = prev_command.write().await.pop() {
            if let Some(table_id) = command.creating_table_id() {
                let retry_strategy = Self::get_retry_strategy();
                tokio_retry::Retry::spawn(retry_strategy, || async {
                    self.fragment_manager.drop_table_fragments(&table_id).await
                })
                .await
                .expect("Retry clean up until success");
            }
        }
    }

=======
>>>>>>> fb519e5d
    /// Sync all sources in compute nodes, the local source manager in compute nodes may be dirty
    /// already.
    async fn sync_sources(&self, info: &BarrierActorInfo) -> Result<()> {
        // Attention, using catalog v2 here, it's not compatible with Java frontend.
        let catalog_guard = self.catalog_manager.get_catalog_core_guard().await;
        let sources = catalog_guard.list_sources().await?;

        let futures = info.node_map.iter().map(|(_, node)| {
            let request = SyncSourcesRequest {
                sources: sources.clone(),
            };
            async move {
                let client = &self.env.stream_clients().get(node).await?;
                client
                    .to_owned()
                    .sync_sources(request)
                    .await
                    .to_rw_result()?;

                Ok::<_, RwError>(())
            }
        });

        try_join_all(futures).await?;

        Ok(())
    }

    /// Update all actors in compute nodes.
    async fn update_actors(&self, info: &BarrierActorInfo) -> Result<()> {
        let mut actor_infos = vec![];
        for (node_id, actors) in &info.actor_map {
            let host = info
                .node_map
                .get(node_id)
                .ok_or_else(|| {
                    RwError::from(ErrorCode::InternalError(
                        "worker evicted, wait for online.".to_string(),
                    ))
                })?
                .host
                .clone();
            actor_infos.extend(actors.iter().map(|&actor_id| ActorInfo {
                actor_id,
                host: host.clone(),
            }));
        }

        let node_actors = self.fragment_manager.all_node_actors(false).await;
        for (node_id, actors) in &info.actor_map {
            let node = info.node_map.get(node_id).unwrap();
            let client = self.env.stream_clients().get(node).await?;

            client
                .to_owned()
                .broadcast_actor_info_table(BroadcastActorInfoTableRequest {
                    info: actor_infos.clone(),
                })
                .await
                .to_rw_result_with(|| format!("failed to connect to {}", node_id))?;

            let request_id = Uuid::new_v4().to_string();
            tracing::debug!(request_id = request_id.as_str(), actors = ?actors, "update actors");
            client
                .to_owned()
                .update_actors(UpdateActorsRequest {
                    request_id,
                    actors: node_actors.get(node_id).cloned().unwrap_or_default(),
                    ..Default::default()
                })
                .await
                .to_rw_result_with(|| format!("failed to connect to {}", node_id))?;
        }

        Ok(())
    }

    /// Build all actors in compute nodes.
    async fn build_actors(&self, info: &BarrierActorInfo) -> Result<()> {
        for (node_id, actors) in &info.actor_map {
            let node = info.node_map.get(node_id).unwrap();
            let client = self.env.stream_clients().get(node).await?;

            let request_id = Uuid::new_v4().to_string();
            tracing::debug!(request_id = request_id.as_str(), actors = ?actors, "build actors");
            client
                .to_owned()
                .build_actors(BuildActorsRequest {
                    request_id,
                    actor_id: actors.to_owned(),
                })
                .await
                .to_rw_result_with(|| format!("failed to connect to {}", node_id))?;
        }

        Ok(())
    }

    /// Reset all compute nodes by calling `force_stop_actors`.
    async fn reset_compute_nodes(
        &self,
        info: &BarrierActorInfo,
        prev_epoch: &Epoch,
        new_epoch: &Epoch,
    ) {
        let futures = info.node_map.iter().map(|(_, worker_node)| {
            let retry_strategy = Self::get_retry_strategy();

            async move {
                tokio_retry::Retry::spawn(retry_strategy, || async {
                    let client = self.env.stream_clients().get(worker_node).await?;
                    debug!("force stop actors: {}", worker_node.id);
                    client
                        .to_owned()
                        .force_stop_actors(ForceStopActorsRequest {
                            request_id: Uuid::new_v4().to_string(),
                            epoch: Some(ProstEpoch {
                                curr: new_epoch.0,
                                prev: prev_epoch.0,
                            }),
                        })
                        .await
                        .to_rw_result()
                })
                .await
                .expect("Force stop actors until success");

                Ok::<_, RwError>(())
            }
        });

        try_join_all(futures).await.unwrap();
        debug!("all compute nodes have been reset.");
    }
}<|MERGE_RESOLUTION|>--- conflicted
+++ resolved
@@ -14,7 +14,6 @@
 
 use std::collections::HashSet;
 use std::iter::Map;
-use std::sync::Arc;
 use std::time::Duration;
 
 use futures::future::try_join_all;
@@ -28,7 +27,6 @@
     BroadcastActorInfoTableRequest, BuildActorsRequest, ForceStopActorsRequest, SyncSourcesRequest,
     UpdateActorsRequest,
 };
-use tokio::sync::RwLock;
 use tokio_retry::strategy::{jitter, ExponentialBackoff};
 use uuid::Uuid;
 
@@ -58,15 +56,7 @@
     }
 
     /// Recovery the whole cluster from the latest epoch.
-<<<<<<< HEAD
-    pub(crate) async fn recovery(
-        &self,
-        prev_epoch: Epoch,
-        prev_command: Option<Arc<RwLock<Vec<Command>>>>,
-    ) -> RecoveryResult {
-=======
     pub(crate) async fn recovery(&self, prev_epoch: Epoch) -> RecoveryResult {
->>>>>>> fb519e5d
         // Abort buffered schedules, they might be dirty already.
         self.scheduled_barriers.abort().await;
 
@@ -136,26 +126,6 @@
         );
     }
 
-<<<<<<< HEAD
-    /// Clean up previous command dirty data. Currently, we only need to handle table fragments info
-    /// for `CreateMaterializedView`. For `DropMaterializedView`, since we already response fail to
-    /// frontend and the actors will be rebuild by follow recovery process, it's okay to retain
-    /// it.
-    async fn clean_up(&self, prev_command: Arc<RwLock<Vec<Command>>>) {
-        while let Some(command) = prev_command.write().await.pop() {
-            if let Some(table_id) = command.creating_table_id() {
-                let retry_strategy = Self::get_retry_strategy();
-                tokio_retry::Retry::spawn(retry_strategy, || async {
-                    self.fragment_manager.drop_table_fragments(&table_id).await
-                })
-                .await
-                .expect("Retry clean up until success");
-            }
-        }
-    }
-
-=======
->>>>>>> fb519e5d
     /// Sync all sources in compute nodes, the local source manager in compute nodes may be dirty
     /// already.
     async fn sync_sources(&self, info: &BarrierActorInfo) -> Result<()> {
