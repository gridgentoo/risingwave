// Copyright 2023 RisingWave Labs
//
// Licensed under the Apache License, Version 2.0 (the "License");
// you may not use this file except in compliance with the License.
// You may obtain a copy of the License at
//
//     http://www.apache.org/licenses/LICENSE-2.0
//
// Unless required by applicable law or agreed to in writing, software
// distributed under the License is distributed on an "AS IS" BASIS,
// WITHOUT WARRANTIES OR CONDITIONS OF ANY KIND, either express or implied.
// See the License for the specific language governing permissions and
// limitations under the License.

//! This module defines the structure of the configuration file `risingwave.toml`.
//!
//! [`RwConfig`] corresponds to the whole config file and each other config struct corresponds to a
//! section in `risingwave.toml`.

use std::collections::BTreeMap;
use std::fs;

use clap::ValueEnum;
use derivative::Derivative;
use risingwave_pb::meta::SystemParams;
use serde::{Deserialize, Serialize};
use serde_default::DefaultFromSerde;
use serde_json::Value;

/// Use the maximum value for HTTP/2 connection window size to avoid deadlock among multiplexed
/// streams on the same connection.
pub const MAX_CONNECTION_WINDOW_SIZE: u32 = (1 << 31) - 1;
/// Use a large value for HTTP/2 stream window size to improve the performance of remote exchange,
/// as we don't rely on this for back-pressure.
pub const STREAM_WINDOW_SIZE: u32 = 32 * 1024 * 1024; // 32 MB
/// For non-user-facing components where the CLI arguments do not override the config file.
pub const NO_OVERRIDE: Option<NoOverride> = None;

/// Unrecognized fields in a config section. Generic over the config section type to provide better
/// error messages.
///
/// The current implementation will log warnings if there are unrecognized fields.
#[derive(Derivative)]
#[derivative(Clone, Debug, Default)]
pub struct Unrecognized<T: 'static> {
    inner: BTreeMap<String, Value>,
    _marker: std::marker::PhantomData<&'static T>,
}

impl<T> Unrecognized<T> {
    /// Returns all unrecognized fields as a map.
    pub fn into_inner(self) -> BTreeMap<String, Value> {
        self.inner
    }
}

impl<'de, T> Deserialize<'de> for Unrecognized<T> {
    fn deserialize<D>(deserializer: D) -> Result<Self, D::Error>
    where
        D: serde::Deserializer<'de>,
    {
        let inner = BTreeMap::deserialize(deserializer)?;
        if !inner.is_empty() {
            tracing::warn!(
                "unrecognized fields in `{}`: {:?}",
                std::any::type_name::<T>(),
                inner.keys()
            );
        }
        Ok(Unrecognized {
            inner,
            _marker: std::marker::PhantomData,
        })
    }
}

impl<T> Serialize for Unrecognized<T> {
    fn serialize<S>(&self, serializer: S) -> Result<S::Ok, S::Error>
    where
        S: serde::Serializer,
    {
        self.inner.serialize(serializer)
    }
}

pub fn load_config(path: &str, cli_override: Option<impl OverrideConfig>) -> RwConfig
where
{
    let mut config = if path.is_empty() {
        tracing::warn!("risingwave.toml not found, using default config.");
        RwConfig::default()
    } else {
        let config_str = fs::read_to_string(path)
            .unwrap_or_else(|e| panic!("failed to open config file '{}': {}", path, e));
        toml::from_str(config_str.as_str()).unwrap_or_else(|e| panic!("parse error {}", e))
    };
    if let Some(cli_override) = cli_override {
        cli_override.r#override(&mut config);
    }
    config
}

pub trait OverrideConfig {
    fn r#override(self, config: &mut RwConfig);
}

/// A dummy struct for `NO_OVERRIDE`. Do NOT use it directly.
#[derive(Clone, Copy)]
pub struct NoOverride {}

impl OverrideConfig for NoOverride {
    fn r#override(self, _config: &mut RwConfig) {}
}

/// [`RwConfig`] corresponds to the whole config file `risingwave.toml`. Each field corresponds to a
/// section.
#[derive(Derivative, Clone, Serialize, Deserialize, Default)]
#[derivative(Debug)]
pub struct RwConfig {
    #[serde(default)]
    pub server: ServerConfig,

    #[serde(default)]
    pub meta: MetaConfig,

    #[serde(default)]
    pub batch: BatchConfig,

    #[serde(default)]
    pub streaming: StreamingConfig,

    #[serde(default)]
    pub storage: StorageConfig,

    #[serde(default)]
    #[derivative(Debug = "ignore")]
    pub system: SystemConfig,

    #[serde(flatten)]
    pub unrecognized: Unrecognized<Self>,
}

#[derive(Copy, Clone, Debug, Default, ValueEnum, Serialize, Deserialize)]
pub enum MetaBackend {
    #[default]
    Mem,
    Etcd,
}

/// The section `[meta]` in `risingwave.toml`.
#[derive(Clone, Debug, Serialize, Deserialize, DefaultFromSerde)]
pub struct MetaConfig {
    /// Threshold used by worker node to filter out new SSTs when scanning object store, during
    /// full SST GC.
    #[serde(default = "default::meta::min_sst_retention_time_sec")]
    pub min_sst_retention_time_sec: u64,

    /// The spin interval when collecting global GC watermark in hummock
    #[serde(default = "default::meta::collect_gc_watermark_spin_interval_sec")]
    pub collect_gc_watermark_spin_interval_sec: u64,

    /// Schedule compaction for all compaction groups with this interval.
    #[serde(default = "default::meta::periodic_compaction_interval_sec")]
    pub periodic_compaction_interval_sec: u64,

    /// Interval of GC metadata in meta store and stale SSTs in object store.
    #[serde(default = "default::meta::vacuum_interval_sec")]
    pub vacuum_interval_sec: u64,

    /// Interval of hummock version checkpoint.
    #[serde(default = "default::meta::hummock_version_checkpoint_interval_sec")]
    pub hummock_version_checkpoint_interval_sec: u64,

    /// The minimum delta log number a new checkpoint should compact, otherwise the checkpoint
    /// attempt is rejected.
    #[serde(default = "default::meta::min_delta_log_num_for_hummock_version_checkpoint")]
    pub min_delta_log_num_for_hummock_version_checkpoint: u64,

    /// Maximum allowed heartbeat interval in seconds.
    #[serde(default = "default::meta::max_heartbeat_interval_sec")]
    pub max_heartbeat_interval_secs: u32,

    /// Whether to enable fail-on-recovery. Should only be used in e2e tests.
    #[serde(default)]
    pub disable_recovery: bool,

    #[serde(default = "default::meta::meta_leader_lease_secs")]
    pub meta_leader_lease_secs: u64,

    /// After specified seconds of idle (no mview or flush), the process will be exited.
    /// It is mainly useful for playgrounds.
    #[serde(default)]
    pub dangerous_max_idle_secs: Option<u64>,

    /// Whether to enable deterministic compaction scheduling, which
    /// will disable all auto scheduling of compaction tasks.
    /// Should only be used in e2e tests.
    #[serde(default)]
    pub enable_compaction_deterministic: bool,

    /// Enable sanity check when SSTs are committed.
    #[serde(default)]
    pub enable_committed_sst_sanity_check: bool,

    #[serde(default = "default::meta::node_num_monitor_interval_sec")]
    pub node_num_monitor_interval_sec: u64,

    #[serde(default = "default::meta::backend")]
    pub backend: MetaBackend,

    /// Schedule space_reclaim compaction for all compaction groups with this interval.
    #[serde(default = "default::meta::periodic_space_reclaim_compaction_interval_sec")]
    pub periodic_space_reclaim_compaction_interval_sec: u64,

    /// Schedule ttl_reclaim compaction for all compaction groups with this interval.
    #[serde(default = "default::meta::periodic_ttl_reclaim_compaction_interval_sec")]
    pub periodic_ttl_reclaim_compaction_interval_sec: u64,

    #[serde(default = "default::meta::periodic_split_compact_group_interval_sec")]
    pub periodic_split_compact_group_interval_sec: u64,

    /// Compute compactor_task_limit for machines with different hardware.Currently cpu is used as
    /// the main consideration,and is adjusted by max_compactor_task_multiplier, calculated as
    /// compactor_task_limit = core_num * max_compactor_task_multiplier;
    #[serde(default = "default::meta::max_compactor_task_multiplier")]
    pub max_compactor_task_multiplier: u32,

<<<<<<< HEAD
    #[serde(default = "default::meta::split_check_size_limit")]
    pub split_check_size_limit: u64,

    #[serde(flatten)]
    pub unrecognized: HashMap<String, Value>,
}

impl Default for MetaConfig {
    fn default() -> Self {
        toml::from_str("").unwrap()
    }
=======
    #[serde(default, flatten)]
    pub unrecognized: Unrecognized<Self>,
>>>>>>> cce2d050
}

/// The section `[server]` in `risingwave.toml`.
#[derive(Clone, Debug, Serialize, Deserialize, DefaultFromSerde)]
pub struct ServerConfig {
    /// The interval for periodic heartbeat from worker to the meta service.
    #[serde(default = "default::server::heartbeat_interval_ms")]
    pub heartbeat_interval_ms: u32,

    /// The maximum allowed heartbeat interval for workers.
    #[serde(default = "default::server::max_heartbeat_interval_secs")]
    pub max_heartbeat_interval_secs: u32,

    #[serde(default = "default::server::connection_pool_size")]
    pub connection_pool_size: u16,

    #[serde(default = "default::server::metrics_level")]
    /// Used for control the metrics level, similar to log level.
    /// 0 = close metrics
    /// >0 = open metrics
    pub metrics_level: u32,

    #[serde(default = "default::server::telemetry_enabled")]
    pub telemetry_enabled: bool,

    #[serde(default, flatten)]
    pub unrecognized: Unrecognized<Self>,
}

/// The section `[batch]` in `risingwave.toml`.
#[derive(Clone, Debug, Serialize, Deserialize, DefaultFromSerde)]
pub struct BatchConfig {
    /// The thread number of the batch task runtime in the compute node. The default value is
    /// decided by `tokio`.
    #[serde(default)]
    pub worker_threads_num: Option<usize>,

    #[serde(default, with = "batch_prefix")]
    pub developer: BatchDeveloperConfig,

    #[serde(default)]
    pub distributed_query_limit: Option<u64>,

    #[serde(default, flatten)]
    pub unrecognized: Unrecognized<Self>,
}

/// The section `[streaming]` in `risingwave.toml`.
#[derive(Clone, Debug, Serialize, Deserialize, DefaultFromSerde)]
pub struct StreamingConfig {
    /// The maximum number of barriers in-flight in the compute nodes.
    #[serde(default = "default::streaming::in_flight_barrier_nums")]
    pub in_flight_barrier_nums: usize,

    /// The thread number of the streaming actor runtime in the compute node. The default value is
    /// decided by `tokio`.
    #[serde(default)]
    pub actor_runtime_worker_threads_num: Option<usize>,

    /// Enable reporting tracing information to jaeger.
    #[serde(default = "default::streaming::enable_jaegar_tracing")]
    pub enable_jaeger_tracing: bool,

    /// Enable async stack tracing through `await-tree` for risectl.
    #[serde(default = "default::streaming::async_stack_trace")]
    pub async_stack_trace: AsyncStackTraceOption,

    #[serde(default, with = "streaming_prefix")]
    pub developer: StreamingDeveloperConfig,

    /// Max unique user stream errors per actor
    #[serde(default = "default::streaming::unique_user_stream_errors")]
    pub unique_user_stream_errors: usize,

    #[serde(default, flatten)]
    pub unrecognized: Unrecognized<Self>,
}

/// The section `[storage]` in `risingwave.toml`.
#[derive(Clone, Debug, Serialize, Deserialize, DefaultFromSerde)]
pub struct StorageConfig {
    /// parallelism while syncing share buffers into L0 SST. Should NOT be 0.
    #[serde(default = "default::storage::share_buffers_sync_parallelism")]
    pub share_buffers_sync_parallelism: u32,

    /// Worker threads number of dedicated tokio runtime for share buffer compaction. 0 means use
    /// tokio's default value (number of CPU core).
    #[serde(default = "default::storage::share_buffer_compaction_worker_threads_number")]
    pub share_buffer_compaction_worker_threads_number: u32,

    /// Maximum shared buffer size, writes attempting to exceed the capacity will stall until there
    /// is enough space.
    #[serde(default)]
    pub shared_buffer_capacity_mb: Option<usize>,

    /// The threshold for the number of immutable memtables to merge to a new imm.
    #[serde(default = "default::storage::imm_merge_threshold")]
    pub imm_merge_threshold: usize,

    /// Whether to enable write conflict detection
    #[serde(default = "default::storage::write_conflict_detection_enabled")]
    pub write_conflict_detection_enabled: bool,

    /// Capacity of sstable block cache.
    #[serde(default)]
    pub block_cache_capacity_mb: Option<usize>,

    #[serde(default)]
    pub high_priority_ratio_in_percent: Option<usize>,

    /// Capacity of sstable meta cache.
    #[serde(default)]
    pub meta_cache_capacity_mb: Option<usize>,

    #[serde(default = "default::storage::disable_remote_compactor")]
    pub disable_remote_compactor: bool,

    #[serde(default = "default::storage::enable_local_spill")]
    pub enable_local_spill: bool,

    /// Local object store root. We should call `get_local_object_store` to get the object store.
    #[serde(default = "default::storage::local_object_store")]
    pub local_object_store: String,

    /// Number of tasks shared buffer can upload in parallel.
    #[serde(default = "default::storage::share_buffer_upload_concurrency")]
    pub share_buffer_upload_concurrency: usize,

    /// Capacity of sstable meta cache.
    #[serde(default)]
    pub compactor_memory_limit_mb: Option<usize>,

    /// Number of SST ids fetched from meta per RPC
    #[serde(default = "default::storage::sstable_id_remote_fetch_number")]
    pub sstable_id_remote_fetch_number: u32,

    #[serde(default)]
    pub file_cache: FileCacheConfig,

    /// Whether to enable streaming upload for sstable.
    #[serde(default = "default::storage::min_sst_size_for_streaming_upload")]
    pub min_sst_size_for_streaming_upload: u64,

    /// Max sub compaction task numbers
    #[serde(default = "default::storage::max_sub_compaction")]
    pub max_sub_compaction: u32,

    #[serde(default = "default::storage::max_concurrent_compaction_task_number")]
    pub max_concurrent_compaction_task_number: u64,

    #[serde(default = "default::storage::max_preload_wait_time_mill")]
    pub max_preload_wait_time_mill: u64,

    #[serde(default, flatten)]
    pub unrecognized: Unrecognized<Self>,
}

/// The subsection `[storage.file_cache]` in `risingwave.toml`.
///
/// It's put at [`StorageConfig::file_cache`].
#[derive(Clone, Debug, Serialize, Deserialize, DefaultFromSerde)]
pub struct FileCacheConfig {
    #[serde(default = "default::file_cache::dir")]
    pub dir: String,

    #[serde(default = "default::file_cache::capacity_mb")]
    pub capacity_mb: usize,

    #[serde(default)]
    pub total_buffer_capacity_mb: Option<usize>,

    #[serde(default = "default::file_cache::cache_file_fallocate_unit_mb")]
    pub cache_file_fallocate_unit_mb: usize,

    #[serde(default = "default::file_cache::cache_meta_fallocate_unit_mb")]
    pub cache_meta_fallocate_unit_mb: usize,

    #[serde(default = "default::file_cache::cache_file_max_write_size_mb")]
    pub cache_file_max_write_size_mb: usize,

    #[serde(default, flatten)]
    pub unrecognized: Unrecognized<Self>,
}

#[derive(Debug, Default, Clone, ValueEnum, Serialize, Deserialize)]
pub enum AsyncStackTraceOption {
    Off,
    #[default]
    On,
    Verbose,
}

serde_with::with_prefix!(streaming_prefix "stream_");
serde_with::with_prefix!(batch_prefix "batch_");

/// The subsections `[streaming.developer]`.
///
/// It is put at [`StreamingConfig::developer`].
#[derive(Clone, Debug, Serialize, Deserialize, DefaultFromSerde)]
pub struct StreamingDeveloperConfig {
    /// Set to true to enable per-executor row count metrics. This will produce a lot of timeseries
    /// and might affect the prometheus performance. If you only need actor input and output
    /// rows data, see `stream_actor_in_record_cnt` and `stream_actor_out_record_cnt` instead.
    #[serde(default = "default::developer::stream_enable_executor_row_count")]
    pub enable_executor_row_count: bool,

    /// The capacity of the chunks in the channel that connects between `ConnectorSource` and
    /// `SourceExecutor`.
    #[serde(default = "default::developer::connector_message_buffer_size")]
    pub connector_message_buffer_size: usize,

    /// Limit number of the cached entries in an extreme aggregation call.
    #[serde(default = "default::developer::unsafe_stream_extreme_cache_size")]
    pub unsafe_extreme_cache_size: usize,

    /// The maximum size of the chunk produced by executor at a time.
    #[serde(default = "default::developer::stream_chunk_size")]
    pub chunk_size: usize,

    /// The initial permits that a channel holds, i.e., the maximum row count can be buffered in
    /// the channel.
    #[serde(default = "default::developer::stream_exchange_initial_permits")]
    pub exchange_initial_permits: usize,

    /// The permits that are batched to add back, for reducing the backward `AddPermits` messages
    /// in remote exchange.
    #[serde(default = "default::developer::stream_exchange_batched_permits")]
    pub exchange_batched_permits: usize,
}

/// The subsections `[batch.developer]`.
///
/// It is put at [`BatchConfig::developer`].
#[derive(Clone, Debug, Serialize, Deserialize, DefaultFromSerde)]
pub struct BatchDeveloperConfig {
    /// The capacity of the chunks in the channel that connects between `ConnectorSource` and
    /// `SourceExecutor`.
    #[serde(default = "default::developer::connector_message_buffer_size")]
    pub connector_message_buffer_size: usize,

    /// The size of the channel used for output to exchange/shuffle.
    #[serde(default = "default::developer::batch_output_channel_size")]
    pub output_channel_size: usize,

    /// The size of a chunk produced by `RowSeqScanExecutor`
    #[serde(default = "default::developer::batch_chunk_size")]
    pub chunk_size: usize,
}

/// The section `[system]` in `risingwave.toml`.
#[derive(Clone, Debug, Serialize, Deserialize, DefaultFromSerde)]
pub struct SystemConfig {
    /// The interval of periodic barrier.
    #[serde(default = "default::system::barrier_interval_ms")]
    pub barrier_interval_ms: u32,

    /// There will be a checkpoint for every n barriers
    #[serde(default = "default::system::checkpoint_frequency")]
    pub checkpoint_frequency: u64,

    /// Target size of the Sstable.
    #[serde(default = "default::system::sstable_size_mb")]
    pub sstable_size_mb: u32,

    /// Size of each block in bytes in SST.
    #[serde(default = "default::system::block_size_kb")]
    pub block_size_kb: u32,

    /// False positive probability of bloom filter.
    #[serde(default = "default::system::bloom_false_positive")]
    pub bloom_false_positive: f64,

    #[serde(default = "default::system::state_store")]
    pub state_store: String,

    /// Remote directory for storing data and metadata objects.
    #[serde(default = "default::system::data_directory")]
    pub data_directory: String,

    /// Remote storage url for storing snapshots.
    #[serde(default = "default::system::backup_storage_url")]
    pub backup_storage_url: String,

    /// Remote directory for storing snapshots.
    #[serde(default = "default::system::backup_storage_directory")]
    pub backup_storage_directory: String,

    #[serde(default = "default::system::telemetry_enabled")]
    pub telemetry_enabled: bool,
}

impl SystemConfig {
    pub fn into_init_system_params(self) -> SystemParams {
        SystemParams {
            barrier_interval_ms: Some(self.barrier_interval_ms),
            checkpoint_frequency: Some(self.checkpoint_frequency),
            sstable_size_mb: Some(self.sstable_size_mb),
            block_size_kb: Some(self.block_size_kb),
            bloom_false_positive: Some(self.bloom_false_positive),
            state_store: Some(self.state_store),
            data_directory: Some(self.data_directory),
            backup_storage_url: Some(self.backup_storage_url),
            backup_storage_directory: Some(self.backup_storage_directory),
            telemetry_enabled: Some(self.telemetry_enabled),
        }
    }
}

mod default {
    pub mod meta {
        use crate::config::MetaBackend;

        pub fn min_sst_retention_time_sec() -> u64 {
            604800
        }

        pub fn collect_gc_watermark_spin_interval_sec() -> u64 {
            5
        }

        pub fn periodic_compaction_interval_sec() -> u64 {
            60
        }

        pub fn vacuum_interval_sec() -> u64 {
            30
        }

        pub fn hummock_version_checkpoint_interval_sec() -> u64 {
            30
        }

        pub fn min_delta_log_num_for_hummock_version_checkpoint() -> u64 {
            10
        }

        pub fn max_heartbeat_interval_sec() -> u32 {
            300
        }

        pub fn meta_leader_lease_secs() -> u64 {
            10
        }

        pub fn node_num_monitor_interval_sec() -> u64 {
            10
        }

        pub fn backend() -> MetaBackend {
            MetaBackend::Mem
        }

        pub fn periodic_space_reclaim_compaction_interval_sec() -> u64 {
            180 // 5min
        }

        pub fn periodic_ttl_reclaim_compaction_interval_sec() -> u64 {
            1800 // 30mi
        }

        pub fn periodic_split_compact_group_interval_sec() -> u64 {
            180 // 5mi
        }

        pub fn max_compactor_task_multiplier() -> u32 {
            2
        }

        pub fn split_check_size_limit() -> u64 {
            4 * 1024 * 1024 * 1024 // 4GB
        }
    }

    pub mod server {

        pub fn heartbeat_interval_ms() -> u32 {
            1000
        }

        pub fn max_heartbeat_interval_secs() -> u32 {
            600
        }

        pub fn connection_pool_size() -> u16 {
            16
        }

        pub fn metrics_level() -> u32 {
            0
        }

        pub fn telemetry_enabled() -> bool {
            true
        }
    }

    pub mod storage {

        pub fn share_buffers_sync_parallelism() -> u32 {
            1
        }

        pub fn share_buffer_compaction_worker_threads_number() -> u32 {
            4
        }

        pub fn shared_buffer_capacity_mb() -> usize {
            1024
        }

        pub fn imm_merge_threshold() -> usize {
            4
        }

        pub fn write_conflict_detection_enabled() -> bool {
            cfg!(debug_assertions)
        }

        pub fn block_cache_capacity_mb() -> usize {
            512
        }

        pub fn high_priority_ratio_in_percent() -> usize {
            70
        }

        pub fn meta_cache_capacity_mb() -> usize {
            128
        }

        pub fn disable_remote_compactor() -> bool {
            false
        }

        pub fn enable_local_spill() -> bool {
            true
        }

        pub fn local_object_store() -> String {
            "tempdisk".to_string()
        }

        pub fn share_buffer_upload_concurrency() -> usize {
            8
        }

        pub fn compactor_memory_limit_mb() -> usize {
            512
        }

        pub fn sstable_id_remote_fetch_number() -> u32 {
            10
        }

        pub fn min_sst_size_for_streaming_upload() -> u64 {
            // 32MB
            32 * 1024 * 1024
        }

        pub fn max_sub_compaction() -> u32 {
            4
        }

        pub fn max_concurrent_compaction_task_number() -> u64 {
            16
        }

        pub fn max_preload_wait_time_mill() -> u64 {
            10
        }
    }

    pub mod streaming {
        use crate::config::AsyncStackTraceOption;

        pub fn in_flight_barrier_nums() -> usize {
            // quick fix
            // TODO: remove this limitation from code
            10000
        }

        pub fn enable_jaegar_tracing() -> bool {
            false
        }

        pub fn async_stack_trace() -> AsyncStackTraceOption {
            AsyncStackTraceOption::On
        }

        pub fn unique_user_stream_errors() -> usize {
            10
        }
    }

    pub mod file_cache {

        pub fn dir() -> String {
            "".to_string()
        }

        pub fn capacity_mb() -> usize {
            1024
        }

        pub fn total_buffer_capacity_mb() -> usize {
            128
        }

        pub fn cache_file_fallocate_unit_mb() -> usize {
            512
        }

        pub fn cache_meta_fallocate_unit_mb() -> usize {
            16
        }

        pub fn cache_file_max_write_size_mb() -> usize {
            4
        }
    }

    pub mod developer {

        pub fn batch_output_channel_size() -> usize {
            64
        }

        pub fn batch_chunk_size() -> usize {
            1024
        }

        pub fn stream_enable_executor_row_count() -> bool {
            false
        }

        pub fn connector_message_buffer_size() -> usize {
            16
        }

        pub fn unsafe_stream_extreme_cache_size() -> usize {
            1 << 10
        }

        pub fn stream_chunk_size() -> usize {
            1024
        }

        pub fn stream_exchange_initial_permits() -> usize {
            8192
        }

        pub fn stream_exchange_batched_permits() -> usize {
            1024
        }
    }

    pub mod system {
        use crate::system_param;

        pub fn barrier_interval_ms() -> u32 {
            system_param::default::barrier_interval_ms()
        }

        pub fn checkpoint_frequency() -> u64 {
            system_param::default::checkpoint_frequency()
        }

        pub fn sstable_size_mb() -> u32 {
            system_param::default::sstable_size_mb()
        }

        pub fn block_size_kb() -> u32 {
            system_param::default::block_size_kb()
        }

        pub fn bloom_false_positive() -> f64 {
            system_param::default::bloom_false_positive()
        }

        pub fn state_store() -> String {
            system_param::default::state_store()
        }

        pub fn data_directory() -> String {
            system_param::default::data_directory()
        }

        pub fn backup_storage_url() -> String {
            system_param::default::backup_storage_url()
        }

        pub fn backup_storage_directory() -> String {
            system_param::default::backup_storage_directory()
        }

        pub fn telemetry_enabled() -> bool {
            system_param::default::telemetry_enabled()
        }
    }
}

pub struct StorageMemoryConfig {
    pub block_cache_capacity_mb: usize,
    pub meta_cache_capacity_mb: usize,
    pub shared_buffer_capacity_mb: usize,
    pub file_cache_total_buffer_capacity_mb: usize,
    pub compactor_memory_limit_mb: usize,
    pub high_priority_ratio_in_percent: usize,
}

pub fn extract_storage_memory_config(s: &RwConfig) -> StorageMemoryConfig {
    let block_cache_capacity_mb = s
        .storage
        .block_cache_capacity_mb
        .unwrap_or(default::storage::block_cache_capacity_mb());
    let meta_cache_capacity_mb = s
        .storage
        .meta_cache_capacity_mb
        .unwrap_or(default::storage::meta_cache_capacity_mb());
    let shared_buffer_capacity_mb = s
        .storage
        .shared_buffer_capacity_mb
        .unwrap_or(default::storage::shared_buffer_capacity_mb());
    let file_cache_total_buffer_capacity_mb = s
        .storage
        .file_cache
        .total_buffer_capacity_mb
        .unwrap_or(default::file_cache::total_buffer_capacity_mb());
    let compactor_memory_limit_mb = s
        .storage
        .compactor_memory_limit_mb
        .unwrap_or(default::storage::compactor_memory_limit_mb());
    let high_priority_ratio_in_percent = s
        .storage
        .high_priority_ratio_in_percent
        .unwrap_or(default::storage::high_priority_ratio_in_percent());

    StorageMemoryConfig {
        block_cache_capacity_mb,
        meta_cache_capacity_mb,
        shared_buffer_capacity_mb,
        file_cache_total_buffer_capacity_mb,
        compactor_memory_limit_mb,
        high_priority_ratio_in_percent,
    }
}<|MERGE_RESOLUTION|>--- conflicted
+++ resolved
@@ -225,22 +225,17 @@
     #[serde(default = "default::meta::max_compactor_task_multiplier")]
     pub max_compactor_task_multiplier: u32,
 
-<<<<<<< HEAD
     #[serde(default = "default::meta::split_check_size_limit")]
     pub split_check_size_limit: u64,
 
-    #[serde(flatten)]
-    pub unrecognized: HashMap<String, Value>,
+    #[serde(default, flatten)]
+    pub unrecognized: Unrecognized<Self>,
 }
 
 impl Default for MetaConfig {
     fn default() -> Self {
         toml::from_str("").unwrap()
     }
-=======
-    #[serde(default, flatten)]
-    pub unrecognized: Unrecognized<Self>,
->>>>>>> cce2d050
 }
 
 /// The section `[server]` in `risingwave.toml`.
