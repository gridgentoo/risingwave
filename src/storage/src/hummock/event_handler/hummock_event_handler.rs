// Copyright 2022 Singularity Data
//
// Licensed under the Apache License, Version 2.0 (the "License");
// you may not use this file except in compliance with the License.
// You may obtain a copy of the License at
//
// http://www.apache.org/licenses/LICENSE-2.0
//
// Unless required by applicable law or agreed to in writing, software
// distributed under the License is distributed on an "AS IS" BASIS,
// WITHOUT WARRANTIES OR CONDITIONS OF ANY KIND, either express or implied.
// See the License for the specific language governing permissions and
// limitations under the License.

use std::collections::BTreeMap;
use std::sync::atomic::{AtomicU64, AtomicUsize, Ordering};
use std::sync::Arc;

use arc_swap::ArcSwap;
use futures::future::{select, Either};
use futures::FutureExt;
use parking_lot::RwLock;
use risingwave_common::catalog::TableId;
use risingwave_common::config::StorageConfig;
use risingwave_hummock_sdk::compaction_group::hummock_version_ext::HummockVersionExt;
use risingwave_hummock_sdk::compaction_group::StaticCompactionGroupId;
use risingwave_hummock_sdk::{CompactionGroupId, HummockEpoch};
use risingwave_pb::hummock::pin_version_response::Payload;
use tokio::spawn;
use tokio::sync::{mpsc, oneshot};
use tracing::{error, info};

use crate::hummock::compactor::{compact, Context};
use crate::hummock::conflict_detector::ConflictDetector;
use crate::hummock::event_handler::uploader::{
    HummockUploader, TaskInfo, TaskPayload, UploaderEvent,
};
use crate::hummock::event_handler::HummockEvent;
use crate::hummock::local_version::pinned_version::PinnedVersion;
<<<<<<< HEAD
use crate::hummock::local_version::upload_handle_manager::UploadHandleManager;
use crate::hummock::local_version::SyncUncommittedDataStage;
use crate::hummock::store::memtable::ImmutableMemtable;
use crate::hummock::store::state_store::LocalHummockStorage;
use crate::hummock::store::version::{HummockReadVersion, VersionUpdate};
=======
use crate::hummock::shared_buffer::UncommittedData;
use crate::hummock::store::version::{
    HummockReadVersion, StagingData, StagingSstableInfo, VersionUpdate,
};
>>>>>>> a51255d6
use crate::hummock::utils::validate_table_key_range;
use crate::hummock::{HummockError, HummockResult, MemoryLimiter, TrackerId};
use crate::store::SyncResult;

#[derive(Clone)]
pub struct BufferTracker {
    flush_threshold: usize,
    global_buffer: Arc<MemoryLimiter>,
    global_upload_task_size: Arc<AtomicUsize>,
}

impl BufferTracker {
    pub fn from_storage_config(config: &StorageConfig) -> Self {
        let capacity = config.shared_buffer_capacity_mb as usize * (1 << 20);
        let flush_threshold = capacity * 4 / 5;
        Self {
            flush_threshold,
            global_buffer: Arc::new(MemoryLimiter::new(capacity as u64)),
            global_upload_task_size: Arc::new(AtomicUsize::new(0)),
        }
    }

    pub fn for_test() -> Self {
        Self::from_storage_config(&StorageConfig::default())
    }

    pub fn get_buffer_size(&self) -> usize {
        self.global_buffer.get_memory_usage() as usize
    }

    pub fn get_memory_limiter(&self) -> &Arc<MemoryLimiter> {
        &self.global_buffer
    }

    pub fn global_upload_task_size(&self) -> &Arc<AtomicUsize> {
        &self.global_upload_task_size
    }

    /// Return true when the buffer size minus current upload task size is still greater than the
    /// flush threshold.
    pub fn need_more_flush(&self) -> bool {
        self.get_buffer_size()
            > self.flush_threshold + self.global_upload_task_size.load(Ordering::Relaxed)
    }
}

type InstanceId = u64;
pub type ReadVersionMappingType =
    RwLock<HashMap<TableId, HashMap<InstanceId, Arc<RwLock<HummockReadVersion>>>>>;

pub struct HummockEventHandler {
<<<<<<< HEAD
    buffer_tracker: BufferTracker,
    // sstable_id_manager: SstableIdManagerRef,
    hummock_event_rx: mpsc::UnboundedReceiver<HummockEvent>,
    upload_handle_manager: UploadHandleManager,
    pending_sync_requests: HashMap<HummockEpoch, oneshot::Sender<HummockResult<SyncResult>>>,
    read_version_mapping: Arc<ReadVersionMappingType>,
=======
    sstable_id_manager: SstableIdManagerRef,
    hummock_event_rx: mpsc::UnboundedReceiver<HummockEvent>,
    pending_sync_requests: BTreeMap<HummockEpoch, oneshot::Sender<HummockResult<SyncResult>>>,

    // TODO: replace it with hashmap<id, read_version>
    read_version: Arc<RwLock<HummockReadVersion>>,

>>>>>>> a51255d6
    version_update_notifier_tx: Arc<tokio::sync::watch::Sender<HummockEpoch>>,
    seal_epoch: Arc<AtomicU64>,
    pinned_version: Arc<ArcSwap<PinnedVersion>>,
    write_conflict_detector: Option<Arc<ConflictDetector>>,
<<<<<<< HEAD
    local_version_manager: Arc<LocalVersionManager>,
    context: Arc<Context>,
=======

    uploader: HummockUploader,
}

async fn flush_imms(
    payload: TaskPayload,
    task_info: TaskInfo,
    compactor_context: Arc<crate::hummock::compactor::Context>,
) -> HummockResult<StagingSstableInfo> {
    for epoch in &task_info.epochs {
        let _ = compactor_context
            .sstable_id_manager
            .add_watermark_sst_id(Some(*epoch))
            .await
            .inspect_err(|e| {
                error!("unable to set watermark sst id. epoch: {}, {:?}", epoch, e);
            });
    }
    let sstable_infos = compact(
        compactor_context,
        payload
            .into_iter()
            .map(|imm| vec![UncommittedData::Batch(imm)])
            .collect(),
        task_info.compaction_group_index,
    )
    .await?
    .into_iter()
    .map(|(_, sstable_info)| sstable_info)
    .collect();
    Ok(StagingSstableInfo::new(
        sstable_infos,
        task_info.epochs,
        task_info.imm_ids,
        task_info.task_size,
    ))
>>>>>>> a51255d6
}

impl HummockEventHandler {
    pub fn new(
        hummock_event_rx: mpsc::UnboundedReceiver<HummockEvent>,
        pinned_version: PinnedVersion,
        compactor_context: Arc<Context>,
    ) -> Self {
        let seal_epoch = Arc::new(AtomicU64::new(pinned_version.max_committed_epoch()));
        let (version_update_notifier_tx, _) =
            tokio::sync::watch::channel(pinned_version.max_committed_epoch());
        let version_update_notifier_tx = Arc::new(version_update_notifier_tx);
<<<<<<< HEAD
        let write_conflict_detector = ConflictDetector::new_from_config(&compactor_context.options);
        let read_version_mapping = Arc::new(RwLock::new(HashMap::default()));
        Self {
            buffer_tracker: local_version_manager.buffer_tracker().clone(),
=======
        let sstable_id_manager = compactor_context.sstable_id_manager.clone();
        let buffer_tracker = BufferTracker::from_storage_config(&compactor_context.options);
        let write_conflict_detector = ConflictDetector::new_from_config(&compactor_context.options);
        let uploader = HummockUploader::new(
            pinned_version.clone(),
            Arc::new(move |payload, task_info| {
                spawn(flush_imms(payload, task_info, compactor_context.clone()))
            }),
            buffer_tracker,
        );
        Self {
            sstable_id_manager,
>>>>>>> a51255d6
            hummock_event_rx,
            pending_sync_requests: Default::default(),
            version_update_notifier_tx,
            seal_epoch,
            pinned_version: Arc::new(ArcSwap::from_pointee(pinned_version)),
            write_conflict_detector,
<<<<<<< HEAD
            local_version_manager,
            read_version_mapping,
            context: compactor_context,
=======
            uploader,
>>>>>>> a51255d6
        }
    }

    pub fn sealed_epoch(&self) -> Arc<AtomicU64> {
        self.seal_epoch.clone()
    }

    pub fn version_update_notifier_tx(&self) -> Arc<tokio::sync::watch::Sender<HummockEpoch>> {
        self.version_update_notifier_tx.clone()
    }

    pub fn pinned_version(&self) -> Arc<ArcSwap<PinnedVersion>> {
        self.pinned_version.clone()
    }

    pub fn read_version_mapping(&self) -> Arc<ReadVersionMappingType> {
        self.read_version_mapping.clone()
    }

    pub fn buffer_tracker(&self) -> &BufferTracker {
        self.uploader.buffer_tracker()
    }
}

impl HummockEventHandler {
    async fn next_event(&mut self) -> Option<Either<UploaderEvent, HummockEvent>> {
        match select(
            self.uploader.next_event(),
            self.hummock_event_rx.recv().boxed(),
        )
        .await
        {
            Either::Left((event, _)) => Some(Either::Left(event)),
            Either::Right((event, _)) => event.map(Either::Right),
        }
    }
}

// Handler for different events
impl HummockEventHandler {
    fn handle_epoch_synced(
        &mut self,
        epoch: HummockEpoch,
        newly_uploaded_sstables: Vec<StagingSstableInfo>,
    ) {
        if !newly_uploaded_sstables.is_empty() {
            let mut read_version_guard = self.read_version.write();
            newly_uploaded_sstables
                .into_iter()
                // Take rev because newer data come first in `newly_uploaded_sstables` but we apply
                // older data first
                .rev()
                .for_each(|staging_sstable_info| {
                    read_version_guard.update(VersionUpdate::Staging(StagingData::Sst(
                        staging_sstable_info,
                    )))
                });
        }
        let result = self
            .uploader
            .get_synced_data(epoch)
            .expect("data just synced. must exist");
        // clear the pending sync epoch that is older than newly synced epoch
        while let Some((smallest_pending_sync_epoch, _)) =
            self.pending_sync_requests.first_key_value()
        {
            if *smallest_pending_sync_epoch > epoch {
                // The smallest pending sync epoch has not synced yet. Wait later
                break;
            }
            let (pending_sync_epoch, result_sender) =
                self.pending_sync_requests.pop_first().expect("must exist");
            if pending_sync_epoch == epoch {
                send_sync_result(result_sender, to_sync_result(result));
                break;
            } else {
                send_sync_result(
                    result_sender,
                    Err(HummockError::other(format!(
                        "epoch {} is not a checkpoint epoch",
                        pending_sync_epoch
                    ))),
                );
            }
        }
    }

    fn handle_data_spilled(&mut self, staging_sstable_info: StagingSstableInfo) {
        self.read_version
            .write()
            .update(VersionUpdate::Staging(StagingData::Sst(
                staging_sstable_info,
            )));
    }

    fn handle_await_sync_epoch(
        &mut self,
        new_sync_epoch: HummockEpoch,
        sync_result_sender: oneshot::Sender<HummockResult<SyncResult>>,
    ) {
        // The epoch to sync has been committed already.
        if new_sync_epoch <= self.uploader.max_committed_epoch() {
            send_sync_result(
                sync_result_sender,
                Err(HummockError::other(format!(
                    "epoch {} has been committed. {}",
                    new_sync_epoch,
                    self.uploader.max_committed_epoch()
                ))),
            );
            return;
        }
        // The epoch has been synced
        if new_sync_epoch <= self.uploader.max_synced_epoch() {
            if let Some(result) = self.uploader.get_synced_data(new_sync_epoch) {
                let result = to_sync_result(result);
                send_sync_result(sync_result_sender, result);
            } else {
                send_sync_result(
                    sync_result_sender,
                    Err(HummockError::other(
                        "the requested sync epoch is not a checkpoint epoch",
                    )),
                );
            }
            return;
        }

        // If the epoch is not synced, we add to the `pending_sync_requests` anyway. If the epoch is
        // not a checkpoint epoch, it will be clear with the max synced epoch bumps up.
        if let Some(old_sync_result_sender) = self
            .pending_sync_requests
            .insert(new_sync_epoch, sync_result_sender)
        {
            let _ = old_sync_result_sender
                .send(Err(HummockError::other(
                    "the sync rx is overwritten by an new rx",
                )))
                .inspect_err(|e| {
                    error!(
                        "unable to send sync result: {}. Err: {:?}",
                        new_sync_epoch, e
                    );
                });
        }
    }

    fn handle_clear(&mut self, notifier: oneshot::Sender<()>) {
        self.uploader.clear();

        for (epoch, result_sender) in self.pending_sync_requests.drain_filter(|_, _| true) {
            send_sync_result(
                result_sender,
                Err(HummockError::other(format!(
                    "the sync epoch {} has been cleared",
                    epoch
                ))),
            );
        }

<<<<<<< HEAD
        // Clear shared buffer
        self.local_version_manager
            .local_version
            .write()
            .clear_shared_buffer();

        {
            let read_version_mapping_guard = self.read_version_mapping.write();
            read_version_mapping_guard
                .values()
                .flat_map(HashMap::values)
                .for_each(|read_version| read_version.write().clear_uncommitted());
        }

        self.context
            .sstable_id_manager
=======
        // Clear read version
        self.read_version.write().clear_uncommitted();
        self.sstable_id_manager
>>>>>>> a51255d6
            .remove_watermark_sst_id(TrackerId::Epoch(HummockEpoch::MAX));

        // Notify completion of the Clear event.
        let _ = notifier.send(()).inspect_err(|e| {
            error!("failed to notify completion of clear event: {:?}", e);
        });
    }

    fn handle_version_update(&mut self, version_payload: Payload) {
        let pinned_version = self.pinned_version.load();

        let prev_max_committed_epoch = pinned_version.max_committed_epoch();
        let newly_pinned_version = match version_payload {
            Payload::VersionDeltas(version_deltas) => {
                let mut version_to_apply = pinned_version.version();
                for version_delta in &version_deltas.version_deltas {
                    assert_eq!(version_to_apply.id, version_delta.prev_id);
                    version_to_apply.apply_version_delta(version_delta);
                }
                version_to_apply
            }
            Payload::PinnedVersion(version) => version,
        };

        validate_table_key_range(&newly_pinned_version);

        let new_pinned_version = pinned_version.new_pin_version(newly_pinned_version);
        self.pinned_version
            .store(Arc::new(new_pinned_version.clone()));

        {
            let read_version_mapping_guard = self.read_version_mapping.write();
            // todo: do some prune for version update
            read_version_mapping_guard
                .values()
                .flat_map(HashMap::values)
                .for_each(|read_version| {
                    read_version
                        .write()
                        .update(VersionUpdate::CommittedSnapshot(new_pinned_version.clone()))
                });
        }

        let max_committed_epoch = new_pinned_version.max_committed_epoch();

        // only notify local_version_manager when MCE change
        self.version_update_notifier_tx.send_if_modified(|state| {
            assert_eq!(prev_max_committed_epoch, *state);
            if max_committed_epoch > *state {
                *state = max_committed_epoch;
                true
            } else {
                false
            }
        });

        if let Some(conflict_detector) = self.write_conflict_detector.as_ref() {
            conflict_detector.set_watermark(max_committed_epoch);
        }
        self.context
            .sstable_id_manager
            .remove_watermark_sst_id(TrackerId::Epoch(
                self.pinned_version.load().max_committed_epoch(),
            ));

        self.uploader.update_pinned_version(new_pinned_version);
    }
}

impl HummockEventHandler {
    pub async fn start_hummock_event_handler_worker(mut self) {
        while let Some(event) = self.next_event().await {
            match event {
                Either::Left(event) => match event {
                    UploaderEvent::SyncFinish(epoch, newly_uploaded_sstables) => {
                        self.handle_epoch_synced(epoch, newly_uploaded_sstables);
                    }
                    UploaderEvent::DataSpilled(staging_sstable_info) => {
                        self.handle_data_spilled(staging_sstable_info);
                    }
                },
                Either::Right(event) => match event {
                    HummockEvent::BufferMayFlush => {
                        self.uploader.try_flush();
                    }
<<<<<<< HEAD

                    HummockEvent::SyncEpoch {
=======
                    HummockEvent::AwaitSyncEpoch {
>>>>>>> a51255d6
                        new_sync_epoch,
                        sync_result_sender,
                    } => {
                        self.handle_await_sync_epoch(new_sync_epoch, sync_result_sender);
                    }
                    HummockEvent::Clear(notifier) => {
                        self.handle_clear(notifier);
                    }
                    HummockEvent::Shutdown => {
                        info!("buffer tracker shutdown");
                        break;
                    }

                    HummockEvent::VersionUpdate(version_payload) => {
                        self.handle_version_update(version_payload);
                    }

                    HummockEvent::ImmToUploader(imm) => {
                        self.uploader.add_imm(imm);
                    }

                    HummockEvent::SealEpoch {
                        epoch,
                        is_checkpoint,
                    } => {
                        self.uploader.seal_epoch(epoch);
                        if is_checkpoint {
                            self.uploader.start_sync_epoch(epoch);
                        }
                        self.seal_epoch.store(epoch, Ordering::SeqCst);
                    }
                    #[cfg(any(test, feature = "test"))]
                    HummockEvent::FlushEvent(sender) => {
                        let _ = sender.send(()).inspect_err(|e| {
                            error!("unable to send flush result: {:?}", e);
                        });
                    }

                    HummockEvent::RegisterHummockInstance {
                        table_id,
                        instance_id,
                        hummock_version_reader,
                        event_tx_for_instance,
                        sync_result_sender,
                    } => {
                        let pinned_version = self.pinned_version.load();
                        let basic_read_version = Arc::new(RwLock::new(HummockReadVersion::new(
                            (**pinned_version).clone(),
                        )));

                        let storage_instance = LocalHummockStorage::new(
                            basic_read_version.clone(),
                            hummock_version_reader,
                            event_tx_for_instance.clone(),
                            self.buffer_tracker().get_memory_limiter().clone(),
                            #[cfg(not(madsim))]
                            self.context.tracing.clone(),
                        );

                        let mut read_version_mapping_guard = self.read_version_mapping.write();

                        read_version_mapping_guard
                            .entry(table_id)
                            .or_default()
                            .insert(instance_id, basic_read_version);

                        match sync_result_sender.send(storage_instance) {
                            Ok(_) => {}
                            Err(_) => {
                                panic!("RegisterHummockInstance send fail")
                            }
                        }
                    }

                    HummockEvent::DestroyHummockInstance {
                        table_id,
                        instance_id,
                    } => {
                        let mut read_version_mapping_guard = self.read_version_mapping.write();
                        read_version_mapping_guard
                            .get_mut(&table_id)
                            .unwrap_or_else(|| {
                                panic!(
                                    "DestroyHummockInstance table_id {} instance_id {} fail",
                                    table_id, instance_id
                                )
                            })
                            .remove(&instance_id);
                    }
                },
            };
        }
    }
}

fn send_sync_result(
    sender: oneshot::Sender<HummockResult<SyncResult>>,
    result: HummockResult<SyncResult>,
) {
    let _ = sender.send(result).inspect_err(|e| {
        error!("unable to send sync result. Err: {:?}", e);
    });
}

fn to_sync_result(
    staging_sstable_infos: &HummockResult<Vec<StagingSstableInfo>>,
) -> HummockResult<SyncResult> {
    match staging_sstable_infos {
        Ok(staging_sstable_infos) => {
            let sync_size = staging_sstable_infos
                .iter()
                .map(StagingSstableInfo::imm_size)
                .sum();
            Ok(SyncResult {
                sync_size,
                uncommitted_ssts: staging_sstable_infos
                    .iter()
                    .flat_map(|staging_sstable_info| staging_sstable_info.sstable_infos().clone())
                    .map(|sstable_info| {
                        (
                            StaticCompactionGroupId::StateDefault as CompactionGroupId,
                            sstable_info,
                        )
                    })
                    .collect(),
            })
        }
        Err(e) => Err(HummockError::other(format!("sync task failed for {:?}", e))),
    }
}<|MERGE_RESOLUTION|>--- conflicted
+++ resolved
@@ -12,13 +12,14 @@
 // See the License for the specific language governing permissions and
 // limitations under the License.
 
-use std::collections::BTreeMap;
+use std::collections::{BTreeMap, HashMap};
 use std::sync::atomic::{AtomicU64, AtomicUsize, Ordering};
 use std::sync::Arc;
 
 use arc_swap::ArcSwap;
 use futures::future::{select, Either};
 use futures::FutureExt;
+use itertools::Itertools;
 use parking_lot::RwLock;
 use risingwave_common::catalog::TableId;
 use risingwave_common::config::StorageConfig;
@@ -37,18 +38,11 @@
 };
 use crate::hummock::event_handler::HummockEvent;
 use crate::hummock::local_version::pinned_version::PinnedVersion;
-<<<<<<< HEAD
-use crate::hummock::local_version::upload_handle_manager::UploadHandleManager;
-use crate::hummock::local_version::SyncUncommittedDataStage;
-use crate::hummock::store::memtable::ImmutableMemtable;
+use crate::hummock::shared_buffer::UncommittedData;
 use crate::hummock::store::state_store::LocalHummockStorage;
-use crate::hummock::store::version::{HummockReadVersion, VersionUpdate};
-=======
-use crate::hummock::shared_buffer::UncommittedData;
 use crate::hummock::store::version::{
     HummockReadVersion, StagingData, StagingSstableInfo, VersionUpdate,
 };
->>>>>>> a51255d6
 use crate::hummock::utils::validate_table_key_range;
 use crate::hummock::{HummockError, HummockResult, MemoryLimiter, TrackerId};
 use crate::store::SyncResult;
@@ -100,31 +94,16 @@
     RwLock<HashMap<TableId, HashMap<InstanceId, Arc<RwLock<HummockReadVersion>>>>>;
 
 pub struct HummockEventHandler {
-<<<<<<< HEAD
-    buffer_tracker: BufferTracker,
+    // buffer_tracker: BufferTracker,
     // sstable_id_manager: SstableIdManagerRef,
     hummock_event_rx: mpsc::UnboundedReceiver<HummockEvent>,
-    upload_handle_manager: UploadHandleManager,
-    pending_sync_requests: HashMap<HummockEpoch, oneshot::Sender<HummockResult<SyncResult>>>,
+    pending_sync_requests: BTreeMap<HummockEpoch, oneshot::Sender<HummockResult<SyncResult>>>,
     read_version_mapping: Arc<ReadVersionMappingType>,
-=======
-    sstable_id_manager: SstableIdManagerRef,
-    hummock_event_rx: mpsc::UnboundedReceiver<HummockEvent>,
-    pending_sync_requests: BTreeMap<HummockEpoch, oneshot::Sender<HummockResult<SyncResult>>>,
-
-    // TODO: replace it with hashmap<id, read_version>
-    read_version: Arc<RwLock<HummockReadVersion>>,
-
->>>>>>> a51255d6
     version_update_notifier_tx: Arc<tokio::sync::watch::Sender<HummockEpoch>>,
     seal_epoch: Arc<AtomicU64>,
     pinned_version: Arc<ArcSwap<PinnedVersion>>,
     write_conflict_detector: Option<Arc<ConflictDetector>>,
-<<<<<<< HEAD
-    local_version_manager: Arc<LocalVersionManager>,
     context: Arc<Context>,
-=======
-
     uploader: HummockUploader,
 }
 
@@ -160,7 +139,6 @@
         task_info.imm_ids,
         task_info.task_size,
     ))
->>>>>>> a51255d6
 }
 
 impl HummockEventHandler {
@@ -173,15 +151,11 @@
         let (version_update_notifier_tx, _) =
             tokio::sync::watch::channel(pinned_version.max_committed_epoch());
         let version_update_notifier_tx = Arc::new(version_update_notifier_tx);
-<<<<<<< HEAD
-        let write_conflict_detector = ConflictDetector::new_from_config(&compactor_context.options);
         let read_version_mapping = Arc::new(RwLock::new(HashMap::default()));
-        Self {
-            buffer_tracker: local_version_manager.buffer_tracker().clone(),
-=======
-        let sstable_id_manager = compactor_context.sstable_id_manager.clone();
+        // let sstable_id_manager = compactor_context.sstable_id_manager.clone();
         let buffer_tracker = BufferTracker::from_storage_config(&compactor_context.options);
         let write_conflict_detector = ConflictDetector::new_from_config(&compactor_context.options);
+        let context = compactor_context.clone();
         let uploader = HummockUploader::new(
             pinned_version.clone(),
             Arc::new(move |payload, task_info| {
@@ -189,22 +163,19 @@
             }),
             buffer_tracker,
         );
+
         Self {
-            sstable_id_manager,
->>>>>>> a51255d6
+            // sstable_id_manager,
+            // buffer_tracker,
             hummock_event_rx,
             pending_sync_requests: Default::default(),
             version_update_notifier_tx,
             seal_epoch,
             pinned_version: Arc::new(ArcSwap::from_pointee(pinned_version)),
             write_conflict_detector,
-<<<<<<< HEAD
-            local_version_manager,
             read_version_mapping,
-            context: compactor_context,
-=======
+            context,
             uploader,
->>>>>>> a51255d6
         }
     }
 
@@ -251,16 +222,29 @@
         newly_uploaded_sstables: Vec<StagingSstableInfo>,
     ) {
         if !newly_uploaded_sstables.is_empty() {
-            let mut read_version_guard = self.read_version.write();
+            // let mut read_version_guard = self.read_version.write();
             newly_uploaded_sstables
                 .into_iter()
                 // Take rev because newer data come first in `newly_uploaded_sstables` but we apply
                 // older data first
                 .rev()
                 .for_each(|staging_sstable_info| {
-                    read_version_guard.update(VersionUpdate::Staging(StagingData::Sst(
-                        staging_sstable_info,
-                    )))
+                    // read_version_guard.update(VersionUpdate::Staging(StagingData::Sst(
+                    //     staging_sstable_info,
+                    // )))
+
+                    let read_version_mapping_guard = self.read_version_mapping.write();
+                    // todo: do some prune for version update
+                    read_version_mapping_guard
+                        .values()
+                        .flat_map(HashMap::values)
+                        .for_each(|read_version| {
+                            read_version
+                                .write()
+                                .update(VersionUpdate::Staging(StagingData::Sst(
+                                    staging_sstable_info.clone(),
+                                )))
+                        });
                 });
         }
         let result = self
@@ -293,11 +277,24 @@
     }
 
     fn handle_data_spilled(&mut self, staging_sstable_info: StagingSstableInfo) {
-        self.read_version
-            .write()
-            .update(VersionUpdate::Staging(StagingData::Sst(
-                staging_sstable_info,
-            )));
+        // self.read_version
+        //     .write()
+        //     .update(VersionUpdate::Staging(StagingData::Sst(
+        //         staging_sstable_info,
+        //     )));
+
+        let read_version_mapping_guard = self.read_version_mapping.write();
+        // todo: do some prune for version update
+        read_version_mapping_guard
+            .values()
+            .flat_map(HashMap::values)
+            .for_each(|read_version| {
+                read_version
+                    .write()
+                    .update(VersionUpdate::Staging(StagingData::Sst(
+                        staging_sstable_info.clone(),
+                    )))
+            });
     }
 
     fn handle_await_sync_epoch(
@@ -365,13 +362,6 @@
             );
         }
 
-<<<<<<< HEAD
-        // Clear shared buffer
-        self.local_version_manager
-            .local_version
-            .write()
-            .clear_shared_buffer();
-
         {
             let read_version_mapping_guard = self.read_version_mapping.write();
             read_version_mapping_guard
@@ -382,11 +372,6 @@
 
         self.context
             .sstable_id_manager
-=======
-        // Clear read version
-        self.read_version.write().clear_uncommitted();
-        self.sstable_id_manager
->>>>>>> a51255d6
             .remove_watermark_sst_id(TrackerId::Epoch(HummockEpoch::MAX));
 
         // Notify completion of the Clear event.
@@ -472,12 +457,7 @@
                     HummockEvent::BufferMayFlush => {
                         self.uploader.try_flush();
                     }
-<<<<<<< HEAD
-
-                    HummockEvent::SyncEpoch {
-=======
                     HummockEvent::AwaitSyncEpoch {
->>>>>>> a51255d6
                         new_sync_epoch,
                         sync_result_sender,
                     } => {
