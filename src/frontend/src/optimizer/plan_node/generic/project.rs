--- conflicted
+++ resolved
@@ -21,12 +21,8 @@
 use risingwave_common::catalog::{Field, Schema};
 
 use super::{GenericPlanNode, GenericPlanRef};
-<<<<<<< HEAD
-use crate::expr::{Expr, ExprDisplay, ExprImpl};
+use crate::expr::{assert_input_ref, Expr, ExprDisplay, ExprImpl, InputRef};
 use crate::optimizer::plan_node::explain::{field_doc_iter, NodeExplain};
-=======
-use crate::expr::{assert_input_ref, Expr, ExprDisplay, ExprImpl, InputRef};
->>>>>>> 56ce6eda
 use crate::session::OptimizerContextRef;
 use crate::utils::ColIndexMapping;
 
@@ -175,7 +171,68 @@
     pub fn i2o_col_mapping(&self) -> ColIndexMapping {
         self.o2i_col_mapping().inverse()
     }
-<<<<<<< HEAD
+
+    pub fn is_all_inputref(&self) -> bool {
+        self.exprs
+            .iter()
+            .all(|expr| matches!(expr, ExprImpl::InputRef(_)))
+    }
+
+    pub fn is_identity(&self) -> bool {
+        self.exprs.len() == self.input.schema().len()
+        && self
+            .exprs
+            .iter()
+            .zip_eq(self.input.schema().fields())
+            .enumerate()
+            .all(|(i, (expr, field))| {
+                matches!(expr, ExprImpl::InputRef(input_ref) if **input_ref == InputRef::new(i, field.data_type()))
+            })
+    }
+
+    pub fn try_as_projection(&self) -> Option<Vec<usize>> {
+        self.exprs
+            .iter()
+            .map(|expr| match expr {
+                ExprImpl::InputRef(input_ref) => Some(input_ref.index),
+                _ => None,
+            })
+            .collect::<Option<Vec<_>>>()
+    }
+}
+
+/// Construct a `Project` and dedup expressions.
+/// expressions
+#[derive(Default)]
+pub struct ProjectBuilder {
+    exprs: Vec<ExprImpl>,
+    exprs_index: HashMap<ExprImpl, usize>,
+}
+
+impl ProjectBuilder {
+    /// add an expression to the `LogicalProject` and return the column index of the project's
+    /// output
+    pub fn add_expr(&mut self, expr: &ExprImpl) -> std::result::Result<usize, &'static str> {
+        check_expr_type(expr)?;
+        if let Some(idx) = self.exprs_index.get(expr) {
+            Ok(*idx)
+        } else {
+            let index = self.exprs.len();
+            self.exprs.push(expr.clone());
+            self.exprs_index.insert(expr.clone(), index);
+            Ok(index)
+        }
+    }
+
+    pub fn expr_index(&self, expr: &ExprImpl) -> Option<usize> {
+        check_expr_type(expr).ok()?;
+        self.exprs_index.get(expr).copied()
+    }
+
+    /// build the `LogicalProject` from `LogicalProjectBuilder`
+    pub fn build<PlanRef: GenericPlanRef>(self, input: PlanRef) -> Project<PlanRef> {
+        Project::new(self.exprs, input)
+    }
 }
 
 impl<'a, PlanRef: GenericPlanRef> NodeExplain<'a> for Project<PlanRef> {
@@ -190,68 +247,5 @@
             )],
             RcDoc::line(),
         )
-=======
-
-    pub fn is_all_inputref(&self) -> bool {
-        self.exprs
-            .iter()
-            .all(|expr| matches!(expr, ExprImpl::InputRef(_)))
-    }
-
-    pub fn is_identity(&self) -> bool {
-        self.exprs.len() == self.input.schema().len()
-        && self
-            .exprs
-            .iter()
-            .zip_eq(self.input.schema().fields())
-            .enumerate()
-            .all(|(i, (expr, field))| {
-                matches!(expr, ExprImpl::InputRef(input_ref) if **input_ref == InputRef::new(i, field.data_type()))
-            })
-    }
-
-    pub fn try_as_projection(&self) -> Option<Vec<usize>> {
-        self.exprs
-            .iter()
-            .map(|expr| match expr {
-                ExprImpl::InputRef(input_ref) => Some(input_ref.index),
-                _ => None,
-            })
-            .collect::<Option<Vec<_>>>()
-    }
-}
-
-/// Construct a `Project` and dedup expressions.
-/// expressions
-#[derive(Default)]
-pub struct ProjectBuilder {
-    exprs: Vec<ExprImpl>,
-    exprs_index: HashMap<ExprImpl, usize>,
-}
-
-impl ProjectBuilder {
-    /// add an expression to the `LogicalProject` and return the column index of the project's
-    /// output
-    pub fn add_expr(&mut self, expr: &ExprImpl) -> std::result::Result<usize, &'static str> {
-        check_expr_type(expr)?;
-        if let Some(idx) = self.exprs_index.get(expr) {
-            Ok(*idx)
-        } else {
-            let index = self.exprs.len();
-            self.exprs.push(expr.clone());
-            self.exprs_index.insert(expr.clone(), index);
-            Ok(index)
-        }
-    }
-
-    pub fn expr_index(&self, expr: &ExprImpl) -> Option<usize> {
-        check_expr_type(expr).ok()?;
-        self.exprs_index.get(expr).copied()
-    }
-
-    /// build the `LogicalProject` from `LogicalProjectBuilder`
-    pub fn build<PlanRef: GenericPlanRef>(self, input: PlanRef) -> Project<PlanRef> {
-        Project::new(self.exprs, input)
->>>>>>> 56ce6eda
     }
 }