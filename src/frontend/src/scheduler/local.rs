--- conflicted
+++ resolved
@@ -110,14 +110,6 @@
 
         let plan_fragment = self.create_plan_fragment()?;
         let plan_node = plan_fragment.root.unwrap();
-<<<<<<< HEAD
-        let executor = ExecutorBuilder::new(&plan_node, &task_id, context, self.epoch);
-
-        let executor = executor
-            .build()
-            .instrument(info_span!("build_executors"))
-            .await?;
-=======
         let executor = ExecutorBuilder::new(
             &plan_node,
             &task_id,
@@ -125,8 +117,10 @@
             // TODO: Add support to use current epoch when needed
             self.snapshot.get_committed_epoch(),
         );
-        let executor = executor.build().await?;
->>>>>>> 263112a1
+        let executor = executor
+            .build()
+            .instrument(info_span!("build_executors"))
+            .await?;
 
         #[for_await]
         for chunk in executor
@@ -288,12 +282,8 @@
 
                     let local_execute_plan = LocalExecutePlan {
                         plan: Some(second_stage_plan_fragment),
-<<<<<<< HEAD
-                        epoch: self.epoch,
-=======
                         // TODO: Add support to use current epoch when needed
                         epoch: self.snapshot.get_committed_epoch(),
->>>>>>> 263112a1
                     };
 
                     let workers = if second_stage.parallelism == 1 {
